using OrdinaryDiffEq, RecursiveArrayTools, Test, StaticArrays, DiffEqCallbacks


f = function (u,p,t)
  - u + sin(-t)
end


prob = ODEProblem(f,1.0,(0.0,-10.0))

condition= function (u,t,integrator) # Event when event_f(u,t,k) == 0
  - t - 2.95
end

affect! = function (integrator)
  integrator.u = integrator.u + 2
end

callback = ContinuousCallback(condition,affect!)

sol = solve(prob,Tsit5(),callback=callback)
@test length(sol) < 20

condition= function (out, u,t,integrator) # Event when event_f(u,t,k) == 0
  out[1] = - t - 2.95
end

affect! = function (integrator, idx)
  if idx == 1
    integrator.u = integrator.u + 2
  end
end

callback = VectorContinuousCallback(condition,affect!,1)

sol = solve(prob,Tsit5(),callback=callback)

f = function (du,u,p,t)
  du[1] = - u[1] + sin(t)
end


prob = ODEProblem(f,[1.0],(0.0,10.0))

condition= function (u,t,integrator) # Event when event_f(u,t,k) == 0
  t - 2.95
end

affect! = function (integrator)
  integrator.u = integrator.u .+ 2
end

callback = ContinuousCallback(condition,affect!)

sol = solve(prob,Tsit5(),callback=callback,abstol=1e-8,reltol=1e-6)

condition= function (out, u,t,integrator) # Event when event_f(u,t,k) == 0
  out[1] = t - 2.95
end

affect! = function (integrator, idx)
  if idx == 1
    integrator.u = integrator.u .+ 2
  end
end

callback = VectorContinuousCallback(condition,affect!,1)

sol = solve(prob,Tsit5(),callback=callback,abstol=1e-8,reltol=1e-6)

f = function (du,u,p,t)
  du[1] = u[2]
  du[2] = -9.81
end

condition= function (u,t,integrator) # Event when event_f(u,t,k) == 0
  u[1]
end

affect! = nothing
affect_neg! = function (integrator)
  integrator.u[2] = -integrator.u[2]
end

callback = ContinuousCallback(condition,affect!,affect_neg!,interp_points=100)

u0 = [50.0,0.0]
tspan = (0.0,15.0)
prob = ODEProblem(f,u0,tspan)


sol = solve(prob,Tsit5(),callback=callback,adaptive=false,dt=1/4)

condition= function (out, u,t,integrator) # Event when event_f(u,t,k) == 0
  out[1] = u[1]
end

affect! = nothing
affect_neg! = function (integrator, idx)
  if idx == 1
    integrator.u[2] = -integrator.u[2]
  end
end

vcb = VectorContinuousCallback(condition,affect!,1,interp_points=100)

sol = solve(prob,Tsit5(),callback=vcb,adaptive=false,dt=1/4)

condition_single = function (u,t,integrator) # Event when event_f(u,t,k) == 0
  u
end

affect! = nothing
affect_neg! = function (integrator)
  integrator.u[2] = -integrator.u[2]
end

callback_single = ContinuousCallback(condition_single,affect!,affect_neg!,interp_points=100,idxs=1)

u0 = [50.0,0.0]
tspan = (0.0,15.0)
prob = ODEProblem(f,u0,tspan)

sol = solve(prob,Tsit5(),callback=callback_single,adaptive=false,dt=1/4)
sol = solve(prob,Tsit5(),callback=callback_single,save_everystep=false)
t = sol.t[end÷2] # this is the callback time point
sol = solve(prob,Tsit5(),callback=callback_single,saveat=t)
@test count(x->x==t, sol.t) == 2
sol = solve(prob,Tsit5(),callback=callback_single,saveat=t-eps(t))
@test count(x->x==t, sol.t) == 2
# check interpolation @ discontinuity
@test sol(t,continuity=:right)[2] > 0
@test sol(t,continuity=:left)[2] < 0

#plot(sol,denseplot=true)

condition_single = function (out,u,t,integrator) # Event when event_f(u,t,k) == 0
  out[1] = u[1]
end

affect! = nothing
affect_neg! = function (integrator,idx)
  if idx == 1
    integrator.u[2] = -integrator.u[2]
  end
end

callback_single = VectorContinuousCallback(condition_single,affect!,affect_neg!,1,interp_points=100)

sol = solve(prob,Tsit5(),callback=callback_single,adaptive=false,dt=1/4)
sol = solve(prob,Tsit5(),callback=callback_single,save_everystep=false)
t = sol.t[end÷2] # this is the callback time point
sol = solve(prob,Tsit5(),callback=callback_single,saveat=t)
@test count(x->x==t, sol.t) == 2
sol = solve(prob,Tsit5(),callback=callback_single,saveat=t-eps(t))
@test count(x->x==t, sol.t) == 2
# check interpolation @ discontinuity
@test sol(t,continuity=:right)[2] > 0
@test sol(t,continuity=:left)[2] < 0


sol = solve(prob,Vern6(),callback=callback)
sol = solve(prob,Vern6(),callback=vcb)
#plot(sol,denseplot=true)
sol = solve(prob,BS3(),callback=vcb)
sol = solve(prob,BS3(),callback=callback)

sol33 = solve(prob,Vern7(),callback=callback)
sol33 = solve(prob,Vern7(),callback=vcb)

bounced = ODEProblem(f,sol[8],(0.0,1.0))
sol_bounced = solve(bounced,Vern6(),callback=callback,dt=sol.t[9]-sol.t[8])
#plot(sol_bounced,denseplot=true)
sol_bounced(0.04) # Complete density
@test maximum(maximum.(map((i)->sol.k[9][i]-sol_bounced.k[2][i],1:length(sol.k[9])))) == 0


sol2= solve(prob,Vern6(),callback=callback,adaptive=false,dt=1/2^4)
#plot(sol2)

sol2= solve(prob,Vern6())

sol3= solve(prob,Vern6(),saveat=[.5])

## Saving callback

condition = function (u,t,integrator)
  true
end
affect! = function (integrator) end

save_positions = (true,false)
saving_callback = DiscreteCallback(condition,affect!,save_positions=save_positions)

sol4 = solve(prob,Tsit5(),callback=saving_callback)

@test sol2(3) ≈ sol(3)

affect! = function (integrator)
  u_modified!(integrator,false)
end
saving_callback2 = DiscreteCallback(condition,affect!,save_positions=save_positions)
sol4 = solve(prob,Tsit5(),callback=saving_callback2)

cbs = CallbackSet(saving_callback,saving_callback2)
sol4_extra = solve(prob,Tsit5(),callback=cbs)

@test length(sol4_extra) == 2length(sol4) - 1

condition= function (u,t,integrator)
  u[1]
end

vcondition= function (out,u,t,integrator)
  out[1] = u[1]
end

affect! = function (integrator, retcode = nothing)
  if retcode === nothing
    terminate!(integrator)
  else
    terminate!(integrator, retcode)
  end
end

vaffect! = function (integrator, idx, retcode = nothing)
  if idx == 1
    if retcode === nothing
      terminate!(integrator)
    else
      terminate!(integrator, retcode)
    end
  end
end

terminate_callback = ContinuousCallback(condition,affect!)
custom_retcode_callback = ContinuousCallback(condition,x->affect!(x,:Custom))
vterminate_callback = VectorContinuousCallback(vcondition,vaffect!,1)
vcustom_retcode_callback = VectorContinuousCallback(vcondition,(x,idx)->vaffect!(x,idx,:Custom),1)

tspan2 = (0.0,Inf)
prob2 = ODEProblem(f,u0,tspan2)

sol5 = solve(prob2,Tsit5(),callback=terminate_callback)
sol5_1 = solve(prob2,Tsit5(),callback=custom_retcode_callback)

@test sol5.retcode == :Terminated
@test sol5_1.retcode == :Custom
@test sol5[end][1] < 3e-12
@test sol5.t[end] ≈ sqrt(50*2/9.81)

sol5 = solve(prob2,Tsit5(),callback=vterminate_callback)
sol5_1 = solve(prob2,Tsit5(),callback=vcustom_retcode_callback)

@test sol5.retcode == :Terminated
@test sol5_1.retcode == :Custom
@test sol5[end][1] < 3e-12
@test sol5.t[end] ≈ sqrt(50*2/9.81)

affect2! = function (integrator)
  if integrator.t >= 3.5
    terminate!(integrator)
  else
    integrator.u[2] = -integrator.u[2]
  end
end

vaffect2! = function (integrator,idx)
  if idx == 1
    if integrator.t >= 3.5
      terminate!(integrator)
    else
      integrator.u[2] = -integrator.u[2]
    end
  end
end

terminate_callback2 = ContinuousCallback(condition,nothing,affect2!,interp_points=100)
vterminate_callback2 = VectorContinuousCallback(vcondition,nothing,vaffect2!,1,interp_points=100)


sol5 = solve(prob2,Vern7(),callback=terminate_callback2)

@test sol5[end][1] < 1.3e-10
@test sol5.t[end] ≈ 3*sqrt(50*2/9.81)

sol5 = solve(prob2,Vern7(),callback=vterminate_callback2)

@test sol5[end][1] < 1.3e-10
@test sol5.t[end] ≈ 3*sqrt(50*2/9.81)

condition= function (u,t,integrator) # Event when event_f(u,t,k) == 0
  t-4
end

affect! = function (integrator)
  terminate!(integrator)
end

terminate_callback3 = ContinuousCallback(condition,affect!,interp_points=1000)

bounce_then_exit = CallbackSet(callback,terminate_callback3)

sol6 = solve(prob2,Vern7(),callback=bounce_then_exit)

@test sol6[end][1] > 0
@test sol6[end][1] < 100
@test sol6.t[end] ≈ 4

# Test ContinuousCallback hits values on the steps
t_event = 100.0
f_simple(u,p,t) = 1.00001*u
event_triggered = false
condition_simple(u,t,integrator) = t_event-t
function affect_simple!(integrator)
  global event_triggered
  event_triggered = true
end
cb = ContinuousCallback(condition_simple, nothing, affect_simple!)
prob = ODEProblem(f_simple, [1.0], (0.0, 2.0*t_event))
sol = solve(prob,Tsit5(),callback=cb, adaptive = false, dt = 10.0)
@test event_triggered

# https://github.com/JuliaDiffEq/OrdinaryDiffEq.jl/issues/328
ode = ODEProblem((du, u, p, t) -> (@. du .= -u), ones(5), (0.0, 100.0))
sol = solve(ode, AutoTsit5(Rosenbrock23()), callback=TerminateSteadyState())
sol1 = solve(ode, Tsit5(), callback=TerminateSteadyState())
@test sol.u == sol1.u

# DiscreteCallback
f = function (du,u,p,t)
  du[1] = -0.5*u[1] + 10
  du[2] = -0.5*u[2]
end

u0 = [10,10.]
tstop = [5.;8.]
prob = ODEProblem(f, u0, (0, 10.))
condition = (u,t,integrator) -> t in tstop
affect! = (integrator) -> integrator.u .= 1.0
save_positions = (true,true)
cb = DiscreteCallback(condition, affect!, save_positions=save_positions)
sol1 = solve(prob,Tsit5(),callback = cb,tstops=tstop,saveat=tstop)
@test count(x->x==tstop[1], sol1.t) == 2
@test count(x->x==tstop[2], sol1.t) == 2
sol2 = solve(prob,Tsit5(),callback = cb,tstops=tstop,saveat=prevfloat.(tstop))
@test count(x->x==tstop[1], sol2.t) == 2
@test count(x->x==tstop[2], sol2.t) == 2

# check VectorContinuousCallback works for complex valued solutions
# see issue #1222
f = (u,p,t) -> -1.0im * u
prob = ODEProblem(f, complex([1.0]), (0.0, 1.0))
condition = function(out, u, t, integrator)
  out[1] = t - 0.5
end
n = 0
affect! = function(integrator, event_index)
  global n
  n += 1
end
callback = VectorContinuousCallback(condition, affect!, 1)
sol = solve(prob, Tsit5(), callback=callback)
@test n == 1

<<<<<<< HEAD
# case of immutable partitioned state
f = function (u,p,t)
  ArrayPartition(SVector{1}(u[2]), SVector{1}(-9.81))
end

condition= function (u,t,integrator) # Event when event_f(u,t,k) == 0
  u[1]
end

affect! = nothingf =
affect_neg! = function (integrator)
  integrator.u = ArrayPartition(SVector{1}(integrator.u[1]), SVector{1}(-integrator.u[2]))
end

callback = ContinuousCallback(condition,affect!,affect_neg!,interp_points=100)

u0 = ArrayPartition(SVector{1}(50.0), SVector{1}(0.0))
tspan = (0.0,15.0)
prob = ODEProblem(f,u0,tspan)

sol = solve(prob,Tsit5(),callback=callback,adaptive=false,dt=1/4)
=======
# check that multiple discrete callbacks with save_everystep do not double save
# https://github.com/SciML/DifferentialEquations.jl/issues/711

prob = ODEProblem((u,p,t)->1.01u,[1.0],(0.0,10.0))
savecond1(u,t,integrator) = t == 2.5
savecond2(u,t,integrator) = t == 2.5
saveaffect1!(integrator) = nothing
saveaffect2!(integrator) = nothing
cb1 = DiscreteCallback(savecond1,saveaffect1!,save_positions = (false,false))
cb2 = DiscreteCallback(savecond2,saveaffect2!,save_positions = (false,false))
cb = CallbackSet(cb1,cb2)
sol = solve(prob,Tsit5(),callback = cb,tstops = [2.5])
@test !any(diff(sol.t) .== 0)
>>>>>>> c07a5f4c
<|MERGE_RESOLUTION|>--- conflicted
+++ resolved
@@ -363,7 +363,6 @@
 sol = solve(prob, Tsit5(), callback=callback)
 @test n == 1
 
-<<<<<<< HEAD
 # case of immutable partitioned state
 f = function (u,p,t)
   ArrayPartition(SVector{1}(u[2]), SVector{1}(-9.81))
@@ -385,7 +384,7 @@
 prob = ODEProblem(f,u0,tspan)
 
 sol = solve(prob,Tsit5(),callback=callback,adaptive=false,dt=1/4)
-=======
+
 # check that multiple discrete callbacks with save_everystep do not double save
 # https://github.com/SciML/DifferentialEquations.jl/issues/711
 
@@ -398,5 +397,4 @@
 cb2 = DiscreteCallback(savecond2,saveaffect2!,save_positions = (false,false))
 cb = CallbackSet(cb1,cb2)
 sol = solve(prob,Tsit5(),callback = cb,tstops = [2.5])
-@test !any(diff(sol.t) .== 0)
->>>>>>> c07a5f4c
+@test !any(diff(sol.t) .== 0)