--- conflicted
+++ resolved
@@ -312,7 +312,6 @@
   @test_broken sim.𝒪est[:final] ≈ OrdinaryDiffEq.alg_order(alg) atol=testTol
 end
 
-<<<<<<< HEAD
 
 alg = RKM()
 for prob in test_problems_only_time
@@ -326,11 +325,9 @@
 for prob in test_problems_nonlinear
   sim = test_convergence(dts, prob, alg)
   @test sim.𝒪est[:final] ≈ OrdinaryDiffEq.alg_order(alg) atol=testTol
-
-alg = LDDRK46()
-=======
+  
+ 
 alg = CFRLDDRK64()
->>>>>>> df21343b
 for prob in test_problems_only_time
 	sim = test_convergence(dts, prob, alg)
 	@test sim.𝒪est[:final] ≈ OrdinaryDiffEq.alg_order(alg) atol=testTol
