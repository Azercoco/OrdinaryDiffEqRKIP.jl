using OrdinaryDiffEq, DiffEqDevTools, Test, Random
using DiffEqProblemLibrary.ODEProblemLibrary: importodeproblems; importodeproblems()
import DiffEqProblemLibrary.ODEProblemLibrary: prob_ode_linear, prob_ode_2Dlinear, prob_ode_bigfloat2Dlinear

Random.seed!(100)

dts = 1 .//2 .^(8:-1:4)
testTol = 0.25

f = (u,p,t)->cos(t)
(::typeof(f))(::Type{Val{:analytic}},u0,p,t) = sin(t)
prob_ode_sin = ODEProblem(f, 0.,(0.0,1.0))

f = (du,u,p,t)->du[1]=cos(t)
(::typeof(f))(::Type{Val{:analytic}},u0,p,t) = [sin(t)]
prob_ode_sin_inplace = ODEProblem(f, [0.], (0.0,1.0))

f = (u,p,t)->sin(u)
(::typeof(f))(::Type{Val{:analytic}},u0,p,t) = 2*acot(exp(-t)*cot(0.5))
prob_ode_nonlinear = ODEProblem(f, 1.,(0.,0.5))

f = (du,u,p,t)->du[1]=sin(u[1])
(::typeof(f))(::Type{Val{:analytic}},u0,p,t) = [2*acot(exp(-t)*cot(0.5))]
prob_ode_nonlinear_inplace = ODEProblem(f,[1.],(0.,0.5))

test_problems_only_time = [prob_ode_sin, prob_ode_sin_inplace]
test_problems_linear = [prob_ode_linear, prob_ode_2Dlinear, prob_ode_bigfloat2Dlinear]
test_problems_nonlinear = [prob_ode_nonlinear, prob_ode_nonlinear_inplace]

f_ssp = (u,p,t) -> begin
  sin(10t) * u * (1-u)
end
test_problem_ssp = ODEProblem(f_ssp, 0.1, (0., 8.))
test_problem_ssp_long = ODEProblem(f_ssp, 0.1, (0., 1.e3))

f_ssp_inplace = (du,u,p,t) -> begin
  @. du = sin(10t) * u * (1-u)
end
test_problem_ssp_inplace = ODEProblem(f_ssp_inplace, rand(3,3), (0., 8.))


# test SSP coefficient for explicit Euler
alg = Euler()
sol = solve(test_problem_ssp_long, alg, dt=OrdinaryDiffEq.ssp_coefficient(alg), dense=false)
@test all(sol.u .>= 0)
sol = solve(test_problem_ssp_long, alg, dt=OrdinaryDiffEq.ssp_coefficient(alg)+1.e-3, dense=false)
@test any(sol.u .< 0)


alg = SSPRK22()
for prob in test_problems_only_time
  sim = test_convergence(dts, prob, alg)
  @test sim.𝒪est[:final] ≈ OrdinaryDiffEq.alg_order(alg) atol=testTol
end
for prob in test_problems_linear
  sim = test_convergence(dts, prob, alg)
  @test sim.𝒪est[:final] ≈ OrdinaryDiffEq.alg_order(alg) atol=testTol
end
for prob in test_problems_nonlinear
  sim = test_convergence(dts, prob, alg)
  @test sim.𝒪est[:final] ≈ OrdinaryDiffEq.alg_order(alg) atol=testTol
end
# test SSP coefficient
sol = solve(test_problem_ssp_long, alg, dt=OrdinaryDiffEq.ssp_coefficient(alg), dense=false)
@test all(sol.u .>= 0)
# test SSP property of dense output
sol = solve(test_problem_ssp, alg, dt=1.)
@test mapreduce(t->all(0 .<= sol(t) .<= 1), (u,v)->u&&v, range(0, stop=8, length=50), init=true)
sol = solve(test_problem_ssp_inplace, alg, dt=1.)
@test mapreduce(t->all(0 .<= sol(t) .<= 1), (u,v)->u&&v, range(0, stop=8, length=50), init=true)


alg = SSPRK33()
for prob in test_problems_only_time
  sim = test_convergence(dts, prob, alg)
  # This corresponds to Simpson's rule; due to symmetric quadrature nodes,
  # it is of degree 4 instead of 3, as would be expected.
  @test abs(sim.𝒪est[:final]-1-OrdinaryDiffEq.alg_order(alg)) < testTol
end
for prob in test_problems_linear
  sim = test_convergence(dts, prob, alg)
  @test sim.𝒪est[:final] ≈ OrdinaryDiffEq.alg_order(alg) atol=testTol
end
for prob in test_problems_nonlinear
  sim = test_convergence(dts, prob, alg)
  @test sim.𝒪est[:final] ≈ OrdinaryDiffEq.alg_order(alg) atol=testTol
end
# test SSP coefficient
sol = solve(test_problem_ssp_long, alg, dt=OrdinaryDiffEq.ssp_coefficient(alg), dense=false)
@test all(sol.u .>= 0)
# test SSP property of dense output
sol = solve(test_problem_ssp, alg, dt=1.)
@test mapreduce(t->all(0 .<= sol(t) .<= 1), (u,v)->u&&v, range(0, stop=8, length=50), init=true)
sol = solve(test_problem_ssp_inplace, alg, dt=1.)
@test mapreduce(t->all(0 .<= sol(t) .<= 1), (u,v)->u&&v, range(0, stop=8, length=50), init=true)


alg = SSPRK53()
for prob in test_problems_only_time
  sim = test_convergence(dts, prob, alg)
  @test sim.𝒪est[:final] ≈ OrdinaryDiffEq.alg_order(alg) atol=testTol
end
for prob in test_problems_linear
  sim = test_convergence(dts, prob, alg)
  @test sim.𝒪est[:final] ≈ OrdinaryDiffEq.alg_order(alg) atol=testTol
end
for prob in test_problems_nonlinear
  sim = test_convergence(dts, prob, alg)
  @test sim.𝒪est[:final] ≈ OrdinaryDiffEq.alg_order(alg) atol=testTol
end
# test SSP coefficient
sol = solve(test_problem_ssp_long, alg, dt=OrdinaryDiffEq.ssp_coefficient(alg), dense=false)
@test all(sol.u .>= 0)


alg = SSPRK53_2N1()
for prob in test_problems_only_time
  sim = test_convergence(dts, prob, alg)
  @test sim.𝒪est[:final] ≈ OrdinaryDiffEq.alg_order(alg) atol=testTol
end
for prob in test_problems_linear
  sim = test_convergence(dts, prob, alg)
  @test sim.𝒪est[:final] ≈ OrdinaryDiffEq.alg_order(alg) atol=testTol
end
for prob in test_problems_nonlinear
  sim = test_convergence(dts, prob, alg)
  @test sim.𝒪est[:final] ≈ OrdinaryDiffEq.alg_order(alg) atol=testTol
end
# test SSP coefficient
sol = solve(test_problem_ssp_long, alg, dt=OrdinaryDiffEq.ssp_coefficient(alg), dense=false)
@test all(sol.u .>= 0)

# for SSPRK53_2N2 to be in asymptotic range
dts = 1 .//2 .^(9:-1:5)
alg = SSPRK53_2N2()
for prob in test_problems_only_time
  sim = test_convergence(dts, prob, alg)
  @test sim.𝒪est[:final] ≈ OrdinaryDiffEq.alg_order(alg) atol=testTol
end
for prob in test_problems_linear
  sim = test_convergence(dts, prob, alg)
  @test sim.𝒪est[:final] ≈ OrdinaryDiffEq.alg_order(alg) atol=testTol
end
for prob in test_problems_nonlinear
  sim = test_convergence(dts, prob, alg)
  @test sim.𝒪est[:final] ≈ OrdinaryDiffEq.alg_order(alg) atol=testTol
end
# test SSP coefficient
sol = solve(test_problem_ssp_long, alg, dt=OrdinaryDiffEq.ssp_coefficient(alg), dense=false)
@test all(sol.u .>= 0)

#reverting back to original dts
dts = 1 .//2 .^(8:-1:4)
alg = SSPRK63()
for prob in test_problems_only_time
  sim = test_convergence(dts, prob, alg)
  @test sim.𝒪est[:final] ≈ OrdinaryDiffEq.alg_order(alg) atol=testTol
end
for prob in test_problems_linear
  sim = test_convergence(dts, prob, alg)
  @test sim.𝒪est[:final] ≈ OrdinaryDiffEq.alg_order(alg) atol=testTol
end
for prob in test_problems_nonlinear
  sim = test_convergence(dts, prob, alg)
  @test sim.𝒪est[:final] ≈ OrdinaryDiffEq.alg_order(alg) atol=testTol
end
# test SSP coefficient
sol = solve(test_problem_ssp_long, alg, dt=OrdinaryDiffEq.ssp_coefficient(alg), dense=false)
@test all(sol.u .>= 0)


alg = SSPRK73()
for prob in test_problems_only_time
  sim = test_convergence(dts, prob, alg)
  @test sim.𝒪est[:final] ≈ OrdinaryDiffEq.alg_order(alg) atol=testTol
end
for prob in test_problems_linear
  sim = test_convergence(dts, prob, alg)
  @test sim.𝒪est[:final] ≈ OrdinaryDiffEq.alg_order(alg) atol=testTol
end
for prob in test_problems_nonlinear
  sim = test_convergence(dts, prob, alg)
  @test sim.𝒪est[:final] ≈ OrdinaryDiffEq.alg_order(alg) atol=testTol
end
# test SSP coefficient
sol = solve(test_problem_ssp_long, alg, dt=OrdinaryDiffEq.ssp_coefficient(alg), dense=false)
@test all(sol.u .>= 0)


alg = SSPRK83()
for prob in test_problems_only_time
  sim = test_convergence(dts, prob, alg)
  @test sim.𝒪est[:final] ≈ OrdinaryDiffEq.alg_order(alg) atol=testTol
end
for prob in test_problems_linear
  sim = test_convergence(dts, prob, alg)
  @test sim.𝒪est[:final] ≈ OrdinaryDiffEq.alg_order(alg) atol=testTol
end
for prob in test_problems_nonlinear
  sim = test_convergence(dts, prob, alg)
  @test sim.𝒪est[:final] ≈ OrdinaryDiffEq.alg_order(alg) atol=testTol
end
# test SSP coefficient
sol = solve(test_problem_ssp_long, alg, dt=OrdinaryDiffEq.ssp_coefficient(alg), dense=false)
@test all(sol.u .>= 0)


alg = SSPRK432()
for prob in test_problems_only_time
  sim = test_convergence(dts, prob, alg)
  # higher order as pure quadrature
  @test abs(sim.𝒪est[:final]-1-OrdinaryDiffEq.alg_order(alg)) < testTol
end
for prob in test_problems_linear
  sim = test_convergence(dts, prob, alg)
  @test sim.𝒪est[:final] ≈ OrdinaryDiffEq.alg_order(alg) atol=testTol
end
for prob in test_problems_nonlinear
  sim = test_convergence(dts, prob, alg)
  @test sim.𝒪est[:final] ≈ OrdinaryDiffEq.alg_order(alg) atol=testTol
end
# test SSP coefficient
sol = solve(test_problem_ssp_long, alg, dt=OrdinaryDiffEq.ssp_coefficient(alg), dense=false)
@test all(sol.u .>= 0)
# test SSP property of dense output
sol = solve(test_problem_ssp, alg, dt=8/5, adaptive=false)
@test mapreduce(t->all(0 .<= sol(t) .<= 1), (u,v)->u&&v, range(0, stop=8, length=50), init=true)
sol = solve(test_problem_ssp_inplace, alg, dt=8/5, adaptive=false)
@test mapreduce(t->all(0 .<= sol(t) .<= 1), (u,v)->u&&v, range(0, stop=8, length=50), init=true)


alg = SSPRK932()
for prob in test_problems_only_time
  sim = test_convergence(dts, prob, alg)
  @test sim.𝒪est[:final] ≈ OrdinaryDiffEq.alg_order(alg) atol=testTol
end
for prob in test_problems_linear
  sim = test_convergence(dts, prob, alg)
  @test sim.𝒪est[:final] ≈ OrdinaryDiffEq.alg_order(alg) atol=testTol
end
for prob in test_problems_nonlinear
  sim = test_convergence(dts, prob, alg)
  @test sim.𝒪est[:final] ≈ OrdinaryDiffEq.alg_order(alg) atol=testTol
end
# test SSP coefficient
sol = solve(test_problem_ssp_long, alg, dt=OrdinaryDiffEq.ssp_coefficient(alg), dense=false,maxiters=1e7)
@test all(sol.u .>= 0)


alg = SSPRK54()
for prob in test_problems_only_time
  sim = test_convergence(dts, prob, alg)
  # convergence order seems to be worse for this problem
  @test abs(sim.𝒪est[:final]+0.25-OrdinaryDiffEq.alg_order(alg)) < testTol
end
for prob in test_problems_linear
  sim = test_convergence(dts, prob, alg)
  @test sim.𝒪est[:final] ≈ OrdinaryDiffEq.alg_order(alg) atol=testTol
end
for prob in test_problems_nonlinear
  sim = test_convergence(dts, prob, alg)
  # convergence order seems to be better for this problem
  @test abs(sim.𝒪est[:final]-0.5-OrdinaryDiffEq.alg_order(alg)) < testTol
end
# test SSP coefficient
sol = solve(test_problem_ssp_long, alg, dt=OrdinaryDiffEq.ssp_coefficient(alg), dense=false)
@test all(sol.u .>= 0)


alg = SSPRK104()
for prob in test_problems_only_time
  sim = test_convergence(dts, prob, alg)
  @test sim.𝒪est[:final] ≈ OrdinaryDiffEq.alg_order(alg) atol=testTol
end
for prob in test_problems_linear
  sim = test_convergence(dts, prob, alg)
  @test sim.𝒪est[:final] ≈ OrdinaryDiffEq.alg_order(alg) atol=testTol
end
for prob in test_problems_nonlinear
  sim = test_convergence(dts, prob, alg)
  @test sim.𝒪est[:final] ≈ OrdinaryDiffEq.alg_order(alg) atol=testTol
end
# test SSP coefficient
sol = solve(test_problem_ssp_long, alg, dt=OrdinaryDiffEq.ssp_coefficient(alg), dense=false)
@test all(sol.u .>= 0)

alg = ORK256()
for prob in test_problems_only_time
  sim = test_convergence(dts, prob, alg)
  @test sim.𝒪est[:final] ≈ OrdinaryDiffEq.alg_order(alg) atol=testTol
end
for prob in test_problems_linear
  sim = test_convergence(dts, prob, alg)
  @test sim.𝒪est[:final] ≈ OrdinaryDiffEq.alg_order(alg) atol=testTol
end
for prob in test_problems_nonlinear
  sim = test_convergence(dts, prob, alg)
  @test sim.𝒪est[:final] ≈ OrdinaryDiffEq.alg_order(alg) atol=testTol
end

alg = LDDRK64()
for prob in test_problems_only_time
  sim = test_convergence(dts, prob, alg)
  @test_broken sim.𝒪est[:final] ≈ OrdinaryDiffEq.alg_order(alg) atol=testTol
end
for prob in test_problems_linear
  sim = test_convergence(dts, prob, alg)
  @test_broken sim.𝒪est[:final] ≈ OrdinaryDiffEq.alg_order(alg) atol=testTol
end
for prob in test_problems_nonlinear
  sim = test_convergence(dts, prob, alg)
  @test_broken sim.𝒪est[:final] ≈ OrdinaryDiffEq.alg_order(alg) atol=testTol
end

<<<<<<< HEAD

alg = RKM()
for prob in test_problems_only_time
  sim = test_convergence(dts, prob, alg)
  @test sim.𝒪est[:final] ≈ OrdinaryDiffEq.alg_order(alg) atol=testTol
end
for prob in test_problems_linear
  sim = test_convergence(dts, prob, alg)
  @test sim.𝒪est[:final] ≈ OrdinaryDiffEq.alg_order(alg) atol=testTol
end
for prob in test_problems_nonlinear
  sim = test_convergence(dts, prob, alg)
  @test sim.𝒪est[:final] ≈ OrdinaryDiffEq.alg_order(alg) atol=testTol
  
 
=======
# for CFRLDDRK64 to be in asymptotic range
dts = 1 .//2 .^(7:-1:4)
>>>>>>> f73fc809
alg = CFRLDDRK64()
for prob in test_problems_only_time
  sim = test_convergence(dts, prob, alg)
  @test sim.𝒪est[:final] ≈ OrdinaryDiffEq.alg_order(alg) atol=testTol
end
for prob in test_problems_linear
  sim = test_convergence(dts, prob, alg)
  @test sim.𝒪est[:final] ≈ OrdinaryDiffEq.alg_order(alg) atol=testTol
end
for prob in test_problems_nonlinear
  sim = test_convergence(dts, prob, alg)
  @test sim.𝒪est[:final] ≈ OrdinaryDiffEq.alg_order(alg) atol=testTol
end

# for NDBLSRK124 to be in asymptotic range
dts = 1 .//2 .^(7:-1:3)
alg = NDBLSRK124()
for prob in test_problems_only_time
	sim = test_convergence(dts, prob, alg)
	@test sim.𝒪est[:final] ≈ OrdinaryDiffEq.alg_order(alg) atol=testTol
end
for prob in test_problems_linear
	sim = test_convergence(dts, prob, alg)
	@test sim.𝒪est[:final] ≈ OrdinaryDiffEq.alg_order(alg) atol=testTol
end
for prob in test_problems_nonlinear
	sim = test_convergence(dts, prob, alg)
	@test sim.𝒪est[:final] ≈ OrdinaryDiffEq.alg_order(alg) atol=testTol
end

#reverting back to original dts
dts = 1 .//2 .^(8:-1:4)

alg = NDBLSRK134()
for prob in test_problems_only_time
  sim = test_convergence(dts, prob, alg)
  @test sim.𝒪est[:final] ≈ OrdinaryDiffEq.alg_order(alg) atol=testTol
end
for prob in test_problems_linear
  sim = test_convergence(dts, prob, alg)
  @test sim.𝒪est[:final] ≈ OrdinaryDiffEq.alg_order(alg) atol=testTol
end
for prob in test_problems_nonlinear
  sim = test_convergence(dts, prob, alg)
  @test sim.𝒪est[:final] ≈ OrdinaryDiffEq.alg_order(alg) atol=testTol
end

alg = NDBLSRK144()
for prob in test_problems_only_time
  sim = test_convergence(dts, prob, alg)
  @test sim.𝒪est[:final] ≈ OrdinaryDiffEq.alg_order(alg) atol=testTol
end
for prob in test_problems_linear
  sim = test_convergence(dts, prob, alg)
  @test sim.𝒪est[:final] ≈ OrdinaryDiffEq.alg_order(alg) atol=testTol
end
for prob in test_problems_nonlinear
  sim = test_convergence(dts, prob, alg)
  @test sim.𝒪est[:final] ≈ OrdinaryDiffEq.alg_order(alg) atol=testTol
end<|MERGE_RESOLUTION|>--- conflicted
+++ resolved
@@ -312,7 +312,6 @@
   @test_broken sim.𝒪est[:final] ≈ OrdinaryDiffEq.alg_order(alg) atol=testTol
 end
 
-<<<<<<< HEAD
 
 alg = RKM()
 for prob in test_problems_only_time
@@ -328,10 +327,8 @@
   @test sim.𝒪est[:final] ≈ OrdinaryDiffEq.alg_order(alg) atol=testTol
   
  
-=======
 # for CFRLDDRK64 to be in asymptotic range
 dts = 1 .//2 .^(7:-1:4)
->>>>>>> f73fc809
 alg = CFRLDDRK64()
 for prob in test_problems_only_time
   sim = test_convergence(dts, prob, alg)
