--- conflicted
+++ resolved
@@ -177,10 +177,6 @@
 qmax_default(alg::Union{OrdinaryDiffEqAlgorithm, DAEAlgorithm}) = 10
 qmax_default(alg::CompositeAlgorithm) = minimum(qmax_default.(alg.algs))
 qmax_default(alg::DP8) = 6
-<<<<<<< HEAD
-qmax_default(alg::Union{RadauIIA3, RadauIIA5, RadauIIA9}) = 8
-=======
->>>>>>> fdb15c78
 
 function has_chunksize(alg::OrdinaryDiffEqAlgorithm)
     return alg isa Union{OrdinaryDiffEqExponentialAlgorithm,
@@ -433,13 +429,6 @@
 alg_order(alg::DP8) = 8
 alg_order(alg::TanYam7) = 7
 alg_order(alg::TsitPap8) = 8
-<<<<<<< HEAD
-alg_order(alg::RadauIIA3) = 3
-alg_order(alg::RadauIIA5) = 5
-alg_order(alg::RadauIIA9) = 9
-alg_order(alg::ImplicitEuler) = 1
-=======
->>>>>>> fdb15c78
 alg_order(alg::RKMK2) = 2
 alg_order(alg::RKMK4) = 4
 alg_order(alg::LieRK4) = 4
@@ -537,13 +526,6 @@
 alg_adaptive_order(alg::Rosenbrock23) = 3
 alg_adaptive_order(alg::Rosenbrock32) = 2
 
-<<<<<<< HEAD
-alg_adaptive_order(alg::RadauIIA3) = 1
-alg_adaptive_order(alg::RadauIIA5) = 3
-alg_adaptive_order(alg::RadauIIA9) = 7
-
-=======
->>>>>>> fdb15c78
 # this is actually incorrect and is purposefully decreased as this tends
 # to track the real error much better
 # this is actually incorrect and is purposefully decreased as this tends
