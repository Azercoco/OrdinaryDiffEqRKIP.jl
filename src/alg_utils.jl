--- conflicted
+++ resolved
@@ -430,11 +430,7 @@
 alg_order(alg::TsitPap8) = 8
 alg_order(alg::RadauIIA3) = 3
 alg_order(alg::RadauIIA5) = 5
-<<<<<<< HEAD
-=======
 alg_order(alg::RadauIIA7) = 7
-alg_order(alg::ImplicitEuler) = 1
->>>>>>> 035eec05
 alg_order(alg::RKMK2) = 2
 alg_order(alg::RKMK4) = 4
 alg_order(alg::LieRK4) = 4
