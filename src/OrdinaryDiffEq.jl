module OrdinaryDiffEq

  using Reexport
  @reexport using DiffEqBase

  using Logging

  using MuladdMacro, SparseArrays

  using LinearAlgebra

  # Interfaces
  import DiffEqBase: solve!, step!, initialize!, isadaptive

  # Internal utils
  import DiffEqBase: ODE_DEFAULT_NORM, ODE_DEFAULT_ISOUTOFDOMAIN, ODE_DEFAULT_PROG_MESSAGE, ODE_DEFAULT_UNSTABLE_CHECK

  using DiffEqBase: DiffEqArrayOperator, DEFAULT_UPDATE_FUNC

  using DiffEqBase: TimeGradientWrapper, UJacobianWrapper, TimeDerivativeWrapper, UDerivativeWrapper

  import RecursiveArrayTools: chain, recursivecopy!

  using UnPack, GenericSVD, ForwardDiff, RecursiveArrayTools,
        DataStructures, FiniteDiff, ArrayInterface

  import ForwardDiff.Dual

  using ExponentialUtilities

  using NLsolve
  # Required by temporary fix in not in-place methods with 12+ broadcasts
  # `MVector` is used by Nordsieck forms
  import StaticArrays: SArray, MVector, SVector, @SVector, StaticArray

  # Integrator Interface
  import DiffEqBase: resize!,deleteat!,addat!,full_cache,user_cache,u_cache,du_cache,
                     resize_non_user_cache!,deleteat_non_user_cache!,addat_non_user_cache!,
                     terminate!,get_du, get_dt,get_proposed_dt,set_proposed_dt!,
                     u_modified!,savevalues!,add_tstop!,add_saveat!,set_reltol!,
                     set_abstol!, postamble!, last_step_failed,
                     isautodifferentiable

  using DiffEqBase: check_error!, @def, @.. , _vec, _reshape

  using DiffEqBase: AbstractNLSolverAlgorithm, AbstractNLSolverCache, NLStatus
  using DiffEqBase: nlsolve_f, qrdelete!, qradd!, build_jac_config, resize_jac_config!
  using DiffEqBase: Convergence, Divergence
  const TryAgain = DiffEqBase.SlowConvergence

  import DiffEqBase: calculate_residuals, calculate_residuals!, unwrap_cache, @tight_loop_macros, islinear, timedepentdtmin

  import SparseDiffTools
  import SparseDiffTools: matrix_colors, forwarddiff_color_jacobian!,
                          forwarddiff_color_jacobian, ForwardColorJacCache,
                          default_chunk_size, getsize

  using MacroTools, Adapt

  const CompiledFloats = Union{Float32,Float64,
    ForwardDiff.Dual{ForwardDiff.Tag{T,W},K,3} where {T,W<:Union{Float64,Float32},
                                                        K<:Union{Float64,Float32}}}

  include("misc_utils.jl")
  include("algorithms.jl")
  include("alg_utils.jl")

  include("nlsolve/type.jl")
  include("nlsolve/utils.jl")
  include("nlsolve/nlsolve.jl")
  include("nlsolve/functional.jl")
  include("nlsolve/newton.jl")

  include("generic_rosenbrock.jl")

  include("caches/basic_caches.jl")
  include("caches/low_order_rk_caches.jl")
  include("caches/high_order_rk_caches.jl")
  include("caches/low_storage_rk_caches.jl")
  include("caches/ssprk_caches.jl")
  include("caches/feagin_caches.jl")
  include("caches/verner_caches.jl")
  include("caches/sdirk_caches.jl")
  include("caches/firk_caches.jl")
  include("caches/kencarp_kvaerno_caches.jl")
  include("caches/linear_caches.jl")
  include("caches/linear_nonlinear_caches.jl")
  include("caches/symplectic_caches.jl")
  include("caches/rosenbrock_caches.jl")
  include("caches/rkn_caches.jl")
  include("caches/adams_bashforth_moulton_caches.jl")
  include("caches/nordsieck_caches.jl")
  include("caches/bdf_caches.jl")
  include("caches/rkc_caches.jl")
  include("caches/extrapolation_caches.jl")
  include("caches/prk_caches.jl")
  include("caches/pdirk_caches.jl")
  include("caches/dae_caches.jl")

  include("tableaus/low_order_rk_tableaus.jl")
  include("tableaus/high_order_rk_tableaus.jl")
  include("tableaus/symplectic_tableaus.jl")
  include("tableaus/verner_tableaus.jl")
  include("tableaus/feagin_tableaus.jl")
  include("tableaus/rosenbrock_tableaus.jl")
  include("tableaus/sdirk_tableaus.jl")
  include("tableaus/firk_tableaus.jl")
  include("tableaus/rkn_tableaus.jl")
  include("tableaus/rkc_tableaus.jl")

  include("integrators/type.jl")
  include("integrators/controllers.jl")
  include("integrators/integrator_utils.jl")
  include("cache_utils.jl")
  include("integrators/integrator_interface.jl")
  include("initialize_dae.jl")
  include("wrappers.jl")

  include("perform_step/fixed_timestep_perform_step.jl")
  include("perform_step/symplectic_perform_step.jl")
  include("perform_step/rkn_perform_step.jl")
  include("perform_step/split_perform_step.jl")
  include("perform_step/linear_perform_step.jl")
  include("perform_step/exponential_rk_perform_step.jl")
  include("perform_step/explicit_rk_perform_step.jl")
  include("perform_step/low_order_rk_perform_step.jl")
  include("perform_step/high_order_rk_perform_step.jl")
  include("perform_step/verner_rk_perform_step.jl")
  include("perform_step/feagin_rk_perform_step.jl")
  include("perform_step/low_storage_rk_perform_step.jl")
  include("perform_step/ssprk_perform_step.jl")
  include("perform_step/sdirk_perform_step.jl")
  include("perform_step/kencarp_kvaerno_perform_step.jl")
  include("perform_step/firk_perform_step.jl")
  include("perform_step/rosenbrock_perform_step.jl")
  include("perform_step/composite_perform_step.jl")
  include("perform_step/adams_bashforth_moulton_perform_step.jl")
  include("perform_step/nordsieck_perform_step.jl")
  include("perform_step/bdf_perform_step.jl")
  include("perform_step/rkc_perform_step.jl")
  include("perform_step/extrapolation_perform_step.jl")
  include("perform_step/prk_perform_step.jl")
  include("perform_step/pdirk_perform_step.jl")
  include("perform_step/dae_perform_step.jl")

  include("dense/generic_dense.jl")
  include("dense/interpolants.jl")
  include("dense/rosenbrock_interpolants.jl")
  include("dense/stiff_addsteps.jl")
  include("dense/low_order_rk_addsteps.jl")
  include("dense/verner_addsteps.jl")
  include("dense/high_order_rk_addsteps.jl")

  include("derivative_utils.jl")
  include("nordsieck_utils.jl")
  include("adams_utils.jl")
  include("bdf_utils.jl")
  include("rkc_utils.jl")
  include("derivative_wrappers.jl")
  include("iterator_interface.jl")
  include("constants.jl")
  include("composite_solution.jl")
  include("solve.jl")
  include("initdt.jl")
  include("interp_func.jl")
  include("composite_algs.jl")

  #General Functions
  export solve, solve!, init, step!

  export OrdinaryDiffEqAlgorithm

  #Callback Necessary
  export addsteps!, ode_interpolant, terminate!, savevalues!, copyat_or_push!, isfsal

  export constructDormandPrince

  # Reexport the Alg Types

  export FunctionMap, Euler, Heun, Ralston, Midpoint, RK4, ExplicitRK, OwrenZen3, OwrenZen4, OwrenZen5,
         BS3, BS5, RK46NL, DP5, Tsit5, DP8, Vern6, Vern7, Vern8, TanYam7, TsitPap8,
         Vern9, Feagin10, Feagin12, Feagin14, CompositeAlgorithm, Anas5, RKO65, FRK65, PFRK87, RKM

  export SSPRK22, SSPRK33, KYKSSPRK42, SSPRK53, SSPRK53_2N1, SSPRK53_2N2, SSPRK53_H, SSPRK63, SSPRK73, SSPRK83, SSPRK432,
         SSPRKMSVS32, SSPRKMSVS43, SSPRK932, SSPRK54, SSPRK104

  export ORK256, CarpenterKennedy2N54, HSLDDRK64, DGLDDRK73_C, DGLDDRK84_C, DGLDDRK84_F, NDBLSRK124, NDBLSRK134, NDBLSRK144,
         CFRLDDRK64, TSLDDRK74,SHLDDRK52,SHLDDRK_2N,
         CKLLSRK43_2,CKLLSRK54_3C,CKLLSRK95_4S,CKLLSRK95_4C,CKLLSRK95_4M,
         CKLLSRK54_3C_3R, CKLLSRK54_3M_3R, CKLLSRK54_3N_3R, CKLLSRK85_4C_3R, CKLLSRK85_4M_3R, CKLLSRK85_4P_3R,
         CKLLSRK54_3N_4R, CKLLSRK54_3M_4R, CKLLSRK65_4M_4R, CKLLSRK85_4FM_4R, CKLLSRK75_4M_5R,
         ParsaniKetchesonDeconinck3S32, ParsaniKetchesonDeconinck3S82,
         ParsaniKetchesonDeconinck3S53, ParsaniKetchesonDeconinck3S173,
         ParsaniKetchesonDeconinck3S94, ParsaniKetchesonDeconinck3S184,
         ParsaniKetchesonDeconinck3S105, ParsaniKetchesonDeconinck3S205,
         KYK2014DGSSPRK_3S2

  export RadauIIA3, RadauIIA5

  export ImplicitEuler, ImplicitMidpoint, Trapezoid, TRBDF2, SDIRK2, SDIRK22,
         Kvaerno3, KenCarp3, Cash4, Hairer4, Hairer42, SSPSDIRK2, Kvaerno4,
<<<<<<< HEAD
         Kvaerno5, KenCarp4, KenCarp47, KenCarp5, ESDIRK54I8L2SA, SFSDIRK4, SFSDIRK5, CFNLIRK3, SFSDIRK6, SFSDIRK7, SFSDIRK8
=======
         Kvaerno5, KenCarp4, KenCarp5, ESDIRK54I8L2SA, SFSDIRK4, SFSDIRK5, CFNLIRK3, SFSDIRK6, SFSDIRK7, SFSDIRK8, KenCarp58
>>>>>>> 2071a6d8

  export MagnusMidpoint, LinearExponential, MagnusLeapfrog, LieEuler, CayleyEuler, MagnusGauss4, MagnusNC6, MagnusGL6

  export Rosenbrock23, Rosenbrock32, RosShamp4, Veldd4, Velds4, GRK4T, GRK4A,
         Ros4LStab, ROS3P, Rodas3, Rodas4, Rodas42, Rodas4P, Rodas5,
         RosenbrockW6S4OS, ROS34PW1a, ROS34PW1b, ROS34PW2, ROS34PW3

  export LawsonEuler, NorsettEuler, ETD1, ETDRK2, ETDRK3, ETDRK4, HochOst4, Exp4, EPIRK4s3A, EPIRK4s3B,
         EPIRK5s3, EXPRB53s3, EPIRK5P1, EPIRK5P2, ETD2, Exprb32, Exprb43

  export SymplecticEuler, VelocityVerlet, VerletLeapfrog, PseudoVerletLeapfrog,
         McAte2, Ruth3, McAte3, CandyRoz4, McAte4, McAte42, McAte5,
         CalvoSanz4, Yoshida6, KahanLi6, McAte8, KahanLi8, SofSpa10

  export SplitEuler

  export Nystrom4, Nystrom4VelocityIndependent, Nystrom5VelocityIndependent,
         IRKN3, IRKN4, DPRKN6, DPRKN8, DPRKN12, ERKN4, ERKN5

  export ROCK2, ROCK4, RKC, IRKC, ESERK4, ESERK5, SERK2

  export AB3, AB4, AB5, ABM32, ABM43, ABM54

  export VCAB3, VCAB4, VCAB5, VCABM3, VCABM4, VCABM5

  export VCABM

  export IMEXEuler, CNAB2, CNLF2

  export AN5, JVODE, JVODE_Adams, JVODE_BDF

  export ABDF2, QNDF1, QBDF1, QNDF2, QBDF2, QNDF, QBDF

  export SBDF2, SBDF3, SBDF4

  export MEBDF2

  export AutoSwitch, AutoTsit5, AutoDP5,
         AutoVern6, AutoVern7, AutoVern8, AutoVern9

  export AitkenNeville, ExtrapolationMidpointDeuflhard, ExtrapolationMidpointHairerWanner, ImplicitEulerExtrapolation,
         ImplicitDeuflhardExtrapolation, ImplicitHairerWannerExtrapolation

  export KuttaPRK2p5, PDIRK44, DImplicitEuler, DABDF2

  export ShampineCollocationInit, BrownFullBasicInit
end # module<|MERGE_RESOLUTION|>--- conflicted
+++ resolved
@@ -199,11 +199,8 @@
 
   export ImplicitEuler, ImplicitMidpoint, Trapezoid, TRBDF2, SDIRK2, SDIRK22,
          Kvaerno3, KenCarp3, Cash4, Hairer4, Hairer42, SSPSDIRK2, Kvaerno4,
-<<<<<<< HEAD
          Kvaerno5, KenCarp4, KenCarp47, KenCarp5, ESDIRK54I8L2SA, SFSDIRK4, SFSDIRK5, CFNLIRK3, SFSDIRK6, SFSDIRK7, SFSDIRK8
-=======
          Kvaerno5, KenCarp4, KenCarp5, ESDIRK54I8L2SA, SFSDIRK4, SFSDIRK5, CFNLIRK3, SFSDIRK6, SFSDIRK7, SFSDIRK8, KenCarp58
->>>>>>> 2071a6d8
 
   export MagnusMidpoint, LinearExponential, MagnusLeapfrog, LieEuler, CayleyEuler, MagnusGauss4, MagnusNC6, MagnusGL6
 
