module OrdinaryDiffEq

  using Reexport
  @reexport using DiffEqBase

  using Logging

  using MuladdMacro

  using LinearAlgebra

  # Interfaces
  import DiffEqBase: solve!, step!, initialize!, isadaptive

  # Internal utils
  import DiffEqBase: ODE_DEFAULT_NORM, ODE_DEFAULT_ISOUTOFDOMAIN, ODE_DEFAULT_PROG_MESSAGE, ODE_DEFAULT_UNSTABLE_CHECK

  using DiffEqOperators: DiffEqArrayOperator, DEFAULT_UPDATE_FUNC

  import RecursiveArrayTools: chain, recursivecopy!

  using Parameters, GenericSVD, ForwardDiff, RecursiveArrayTools,
        NLsolve, DataStructures, DiffEqDiffTools

  import ForwardDiff.Dual

  using ExponentialUtilities

  # Required by temporary fix in not in-place methods with 12+ broadcasts
  # `MVector` is used by Nordsieck forms
  import StaticArrays: SArray, MVector, SVector, @SVector

  # Integrator Interface
  import DiffEqBase: resize!,deleteat!,addat!,full_cache,user_cache,u_cache,du_cache,
                     resize_non_user_cache!,deleteat_non_user_cache!,addat_non_user_cache!,
                     terminate!,get_du, get_dt,get_proposed_dt,set_proposed_dt!,
                     u_modified!,savevalues!,add_tstop!,add_saveat!,set_reltol!,
                     set_abstol!, postamble!, last_step_failed,
                     isautodifferentiable

  using DiffEqBase: check_error!, @def

  macro tight_loop_macros(ex)
   :($(esc(ex)))
  end

  const CompiledFloats = Union{Float32,Float64,
    ForwardDiff.Dual{ForwardDiff.Tag{T,W},K,3} where {T,W<:Union{Float64,Float32},
                                                        K<:Union{Float64,Float32}}}

  include("misc_utils.jl")
  include("algorithms.jl")
  include("nlsolve/type.jl")
  include("nlsolve/newton.jl")
  include("nlsolve/functional.jl")
  include("nlsolve/anderson.jl")

  include("caches/basic_caches.jl")
  include("caches/low_order_rk_caches.jl")
  include("caches/high_order_rk_caches.jl")
  include("caches/ssprk_caches.jl")
  include("caches/feagin_caches.jl")
  include("caches/verner_caches.jl")
  include("caches/sdirk_caches.jl")
  include("caches/firk_caches.jl")
  include("caches/kencarp_kvaerno_caches.jl")
  include("caches/generic_implicit_caches.jl")
  include("caches/linear_caches.jl")
  include("caches/linear_nonlinear_caches.jl")
  include("caches/symplectic_caches.jl")
  include("caches/rosenbrock_caches.jl")
  include("caches/rkn_caches.jl")
  include("caches/adams_bashforth_moulton_caches.jl")
  include("caches/nordsieck_caches.jl")
  include("caches/bdf_caches.jl")
  include("caches/rkc_caches.jl")
  include("caches/extrapolation_caches.jl")

  include("cache_utils.jl")

  include("alg_utils.jl")

  include("tableaus/low_order_rk_tableaus.jl")
  include("tableaus/high_order_rk_tableaus.jl")
  include("tableaus/symplectic_tableaus.jl")
  include("tableaus/verner_tableaus.jl")
  include("tableaus/feagin_tableaus.jl")
  include("tableaus/rosenbrock_tableaus.jl")
  include("tableaus/sdirk_tableaus.jl")
  include("tableaus/firk_tableaus.jl")
  include("tableaus/rkn_tableaus.jl")
  include("tableaus/rkc_tableaus.jl")

  include("integrators/type.jl")
  include("integrators/integrator_utils.jl")
  include("integrators/integrator_interface.jl")

  include("perform_step/fixed_timestep_perform_step.jl")
  include("perform_step/symplectic_perform_step.jl")
  include("perform_step/rkn_perform_step.jl")
  include("perform_step/split_perform_step.jl")
  include("perform_step/linear_perform_step.jl")
  include("perform_step/iif_perform_step.jl")
  include("perform_step/exponential_rk_perform_step.jl")
  include("perform_step/explicit_rk_perform_step.jl")
  include("perform_step/low_order_rk_perform_step.jl")
  include("perform_step/high_order_rk_perform_step.jl")
  include("perform_step/verner_rk_perform_step.jl")
  include("perform_step/feagin_rk_perform_step.jl")
  include("perform_step/ssprk_perform_step.jl")
  include("perform_step/sdirk_perform_step.jl")
  include("perform_step/kencarp_kvaerno_perform_step.jl")
  include("perform_step/firk_perform_step.jl")
  include("perform_step/generic_implicit_perform_step.jl")
  include("perform_step/rosenbrock_perform_step.jl")
  include("perform_step/threaded_rk_perform_step.jl")
  include("perform_step/composite_perform_step.jl")
  include("perform_step/adams_bashforth_moulton_perform_step.jl")
  include("perform_step/nordsieck_perform_step.jl")
  include("perform_step/bdf_perform_step.jl")
  include("perform_step/rkc_perform_step.jl")
  include("perform_step/extrapolation_perform_step.jl")

  include("dense/generic_dense.jl")
  include("dense/interpolants.jl")
  include("dense/rosenbrock_interpolants.jl")
  include("dense/stiff_addsteps.jl")
  include("dense/low_order_rk_addsteps.jl")
  include("dense/verner_addsteps.jl")
  include("dense/high_order_rk_addsteps.jl")

  include("derivative_utils.jl")
  include("nordsieck_utils.jl")
  include("adams_utils.jl")
  include("bdf_utils.jl")
  include("rkc_utils.jl")
  include("derivative_wrappers.jl")
  include("iterator_interface.jl")
  include("constants.jl")
  include("composite_solution.jl")
  include("solve.jl")
  include("initdt.jl")
  include("interp_func.jl")
  include("composite_algs.jl")

  #General Functions
  export solve, solve!, init, step!

  export OrdinaryDiffEqAlgorithm

  #Callback Necessary
  export ode_addsteps!, addsteps!, ode_interpolant,
        terminate!, savevalues!, copyat_or_push!, isfsal

  export constructDormandPrince

  # Reexport the Alg Types

  export FunctionMap, Euler, Heun, Ralston, Midpoint, SSPRK22,
         SSPRK33, SSPRK53, SSPRK53_2N1,SSPRK53_2N2, SSPRK63, SSPRK73, SSPRK83, SSPRK432, SSPRKMSVS32, SSPRKMSVS43,SSPRK932,
         SSPRK54, SSPRK104, RK4, ExplicitRK, OwrenZen3, OwrenZen4, OwrenZen5,
<<<<<<< HEAD
         LDDRK64, CFRLDDRK64, TSLDDRK74, NDBLSRK124, NDBLSRK134, NDBLSRK144, DGLDDRK84_F, BS3, BS5, CarpenterKennedy2N54,
=======
         LDDRK64, CFRLDDRK64, TSLDDRK74, NDBLSRK124, NDBLSRK134, NDBLSRK144, DGLDDRK73_C, DGLDDRK84_C, BS3, BS5, CarpenterKennedy2N54,
>>>>>>> 7ca67482
         ORK256, RK46NL, DP5, DP5Threaded, Tsit5, DP8, Vern6, Vern7, Vern8, TanYam7, TsitPap8,
         Vern9,Feagin10, Feagin12, Feagin14, CompositeAlgorithm, Anas5

  export RadauIIA5

  export ImplicitEuler, ImplicitMidpoint, Trapezoid, TRBDF2, SDIRK2, Kvaerno3,
         KenCarp3, Cash4, Hairer4, Hairer42, SSPSDIRK2, Kvaerno4, Kvaerno5,
         KenCarp4, KenCarp5

  export GenericImplicitEuler, GenericTrapezoid

  export MidpointSplitting, LinearExponential

  export Rosenbrock23, Rosenbrock32, RosShamp4, Veldd4, Velds4, GRK4T, GRK4A,
         Ros4LStab, ROS3P, Rodas3, Rodas4, Rodas42, Rodas4P, Rodas5

  export GenericIIF1, GenericIIF2

  export LawsonEuler, NorsettEuler, ETD1, ETDRK2, ETDRK3, ETDRK4, HochOst4, Exp4, EPIRK4s3A, EPIRK4s3B,
         EPIRK5s3, EXPRB53s3, EPIRK5P1, EPIRK5P2, ETD2, Exprb32, Exprb43

  export SymplecticEuler, VelocityVerlet, VerletLeapfrog, PseudoVerletLeapfrog,
         McAte2, Ruth3, McAte3, CandyRoz4, McAte4, McAte42, McAte5,
         CalvoSanz4, Yoshida6, KahanLi6, McAte8, KahanLi8, SofSpa10

  export SplitEuler

  export Nystrom4, Nystrom4VelocityIndependent, Nystrom5VelocityIndependent,
         IRKN3, IRKN4, DPRKN6, DPRKN8, DPRKN12, ERKN4, ERKN5

  export ROCK2, ROCK4, RKC

  export AB3, AB4, AB5, ABM32, ABM43, ABM54

  export VCAB3, VCAB4, VCAB5, VCABM3, VCABM4, VCABM5

  export VCABM

  export IMEXEuler, CNAB2, CNLF2

  export AN5, JVODE, JVODE_Adams, JVODE_BDF

  export ABDF2, QNDF1, QBDF1, QNDF2, QBDF2, QNDF, QBDF

  export SBDF2, SBDF3, SBDF4

  export MEBDF2

  export AutoSwitch, AutoTsit5, AutoDP5,
         AutoVern6, AutoVern7, AutoVern8, AutoVern9

  export RichardsonEuler

  export NLNewton, NLAnderson, NLFunctional
end # module<|MERGE_RESOLUTION|>--- conflicted
+++ resolved
@@ -159,11 +159,7 @@
   export FunctionMap, Euler, Heun, Ralston, Midpoint, SSPRK22,
          SSPRK33, SSPRK53, SSPRK53_2N1,SSPRK53_2N2, SSPRK63, SSPRK73, SSPRK83, SSPRK432, SSPRKMSVS32, SSPRKMSVS43,SSPRK932,
          SSPRK54, SSPRK104, RK4, ExplicitRK, OwrenZen3, OwrenZen4, OwrenZen5,
-<<<<<<< HEAD
-         LDDRK64, CFRLDDRK64, TSLDDRK74, NDBLSRK124, NDBLSRK134, NDBLSRK144, DGLDDRK84_F, BS3, BS5, CarpenterKennedy2N54,
-=======
-         LDDRK64, CFRLDDRK64, TSLDDRK74, NDBLSRK124, NDBLSRK134, NDBLSRK144, DGLDDRK73_C, DGLDDRK84_C, BS3, BS5, CarpenterKennedy2N54,
->>>>>>> 7ca67482
+         LDDRK64, CFRLDDRK64, TSLDDRK74, NDBLSRK124, NDBLSRK134, NDBLSRK144, DGLDDRK73_C, DGLDDRK84_C, DGLDDRK84_F, BS3, BS5, CarpenterKennedy2N54,
          ORK256, RK46NL, DP5, DP5Threaded, Tsit5, DP8, Vern6, Vern7, Vern8, TanYam7, TsitPap8,
          Vern9,Feagin10, Feagin12, Feagin14, CompositeAlgorithm, Anas5
 
