module OrdinaryDiffEq

  using Reexport
  @reexport using DiffEqBase

  using Logging

  using MuladdMacro

  using LinearAlgebra

  # Interfaces
  import DiffEqBase: solve!, step!, initialize!, isadaptive

  # Internal utils
  import DiffEqBase: ODE_DEFAULT_NORM, ODE_DEFAULT_ISOUTOFDOMAIN, ODE_DEFAULT_PROG_MESSAGE, ODE_DEFAULT_UNSTABLE_CHECK

  using DiffEqOperators: DiffEqArrayOperator, DEFAULT_UPDATE_FUNC

  import RecursiveArrayTools: chain, recursivecopy!

  using Parameters, GenericSVD, ForwardDiff, RecursiveArrayTools,
        NLsolve, DataStructures, DiffEqDiffTools

  import ForwardDiff.Dual

  using ExponentialUtilities

  # Required by temporary fix in not in-place methods with 12+ broadcasts
  # `MVector` is used by Nordsieck forms
  import StaticArrays: SArray, MVector, SVector, @SVector

  # Integrator Interface
  import DiffEqBase: resize!,deleteat!,addat!,full_cache,user_cache,u_cache,du_cache,
                     resize_non_user_cache!,deleteat_non_user_cache!,addat_non_user_cache!,
                     terminate!,get_du, get_dt,get_proposed_dt,set_proposed_dt!,
                     u_modified!,savevalues!,add_tstop!,add_saveat!,set_reltol!,
                     set_abstol!, postamble!, last_step_failed,
                     isautodifferentiable

  using DiffEqBase: check_error!, @def

  macro tight_loop_macros(ex)
   :($(esc(ex)))
  end

  const CompiledFloats = Union{Float32,Float64,
    ForwardDiff.Dual{ForwardDiff.Tag{T,W},K,3} where {T,W<:Union{Float64,Float32},
                                                        K<:Union{Float64,Float32}}}

  include("misc_utils.jl")
  include("algorithms.jl")
  include("nlsolve/type.jl")
  include("nlsolve/newton.jl")
  include("nlsolve/functional.jl")
  include("nlsolve/anderson.jl")

  include("caches/basic_caches.jl")
  include("caches/low_order_rk_caches.jl")
  include("caches/high_order_rk_caches.jl")
  include("caches/ssprk_caches.jl")
  include("caches/feagin_caches.jl")
  include("caches/verner_caches.jl")
  include("caches/sdirk_caches.jl")
  include("caches/firk_caches.jl")
  include("caches/kencarp_kvaerno_caches.jl")
  include("caches/generic_implicit_caches.jl")
  include("caches/linear_caches.jl")
  include("caches/linear_nonlinear_caches.jl")
  include("caches/symplectic_caches.jl")
  include("caches/rosenbrock_caches.jl")
  include("caches/rkn_caches.jl")
  include("caches/adams_bashforth_moulton_caches.jl")
  include("caches/nordsieck_caches.jl")
  include("caches/bdf_caches.jl")
  include("caches/rkc_caches.jl")
  include("caches/extrapolation_caches.jl")

  include("cache_utils.jl")

  include("alg_utils.jl")

  include("tableaus/low_order_rk_tableaus.jl")
  include("tableaus/high_order_rk_tableaus.jl")
  include("tableaus/symplectic_tableaus.jl")
  include("tableaus/verner_tableaus.jl")
  include("tableaus/feagin_tableaus.jl")
  include("tableaus/rosenbrock_tableaus.jl")
  include("tableaus/sdirk_tableaus.jl")
  include("tableaus/firk_tableaus.jl")
  include("tableaus/rkn_tableaus.jl")
  include("tableaus/rkc_tableaus.jl")

  include("integrators/type.jl")
  include("integrators/integrator_utils.jl")
  include("integrators/integrator_interface.jl")

  include("perform_step/fixed_timestep_perform_step.jl")
  include("perform_step/symplectic_perform_step.jl")
  include("perform_step/rkn_perform_step.jl")
  include("perform_step/split_perform_step.jl")
  include("perform_step/linear_perform_step.jl")
  include("perform_step/iif_perform_step.jl")
  include("perform_step/exponential_rk_perform_step.jl")
  include("perform_step/explicit_rk_perform_step.jl")
  include("perform_step/low_order_rk_perform_step.jl")
  include("perform_step/high_order_rk_perform_step.jl")
  include("perform_step/verner_rk_perform_step.jl")
  include("perform_step/feagin_rk_perform_step.jl")
  include("perform_step/ssprk_perform_step.jl")
  include("perform_step/sdirk_perform_step.jl")
  include("perform_step/kencarp_kvaerno_perform_step.jl")
  include("perform_step/firk_perform_step.jl")
  include("perform_step/generic_implicit_perform_step.jl")
  include("perform_step/rosenbrock_perform_step.jl")
  include("perform_step/threaded_rk_perform_step.jl")
  include("perform_step/composite_perform_step.jl")
  include("perform_step/adams_bashforth_moulton_perform_step.jl")
  include("perform_step/nordsieck_perform_step.jl")
  include("perform_step/bdf_perform_step.jl")
  include("perform_step/rkc_perform_step.jl")
  include("perform_step/extrapolation_perform_step.jl")

  include("dense/generic_dense.jl")
  include("dense/interpolants.jl")
  include("dense/rosenbrock_interpolants.jl")
  include("dense/stiff_addsteps.jl")
  include("dense/low_order_rk_addsteps.jl")
  include("dense/verner_addsteps.jl")
  include("dense/high_order_rk_addsteps.jl")

  include("derivative_utils.jl")
  include("nordsieck_utils.jl")
  include("adams_utils.jl")
  include("bdf_utils.jl")
  include("rkc_utils.jl")
  include("derivative_wrappers.jl")
  include("iterator_interface.jl")
  include("constants.jl")
  include("composite_solution.jl")
  include("solve.jl")
  include("initdt.jl")
  include("interp_func.jl")
  include("composite_algs.jl")

  #General Functions
  export solve, solve!, init, step!

  export OrdinaryDiffEqAlgorithm

  #Callback Necessary
  export ode_addsteps!, addsteps!, ode_interpolant,
        terminate!, savevalues!, copyat_or_push!, isfsal

  export constructDormandPrince

  # Reexport the Alg Types

  export FunctionMap, Euler, Heun, Ralston, Midpoint, SSPRK22,
         SSPRK33, SSPRK53, SSPRK53_2N1,SSPRK53_2N2, SSPRK63, SSPRK73, SSPRK83, SSPRK432, SSPRKMSVS32, SSPRKMSVS43,SSPRK932,
         SSPRK54, SSPRK104, RK4, ExplicitRK, OwrenZen3, OwrenZen4, OwrenZen5,
         LDDRK64, CFRLDDRK64, NDBLSRK124, NDBLSRK134, NDBLSRK144, BS3, BS5, CarpenterKennedy2N54,
         ORK256, RK46NL, DP5, DP5Threaded, Tsit5, DP8, Vern6, Vern7, Vern8, TanYam7, TsitPap8,
         Vern9,Feagin10, Feagin12, Feagin14, CompositeAlgorithm, Anas5

  export RadauIIA5

  export ImplicitEuler, ImplicitMidpoint, Trapezoid, TRBDF2, SDIRK2, Kvaerno3,
         KenCarp3, Cash4, Hairer4, Hairer42, SSPSDIRK2, Kvaerno4, Kvaerno5,
         KenCarp4, KenCarp5

  export GenericImplicitEuler, GenericTrapezoid

  export MidpointSplitting, LinearExponential

  export Rosenbrock23, Rosenbrock32, RosShamp4, Veldd4, Velds4, GRK4T, GRK4A,
         Ros4LStab, ROS3P, Rodas3, Rodas4, Rodas42, Rodas4P, Rodas5

  export GenericIIF1, GenericIIF2

  export LawsonEuler, NorsettEuler, ETD1, ETDRK2, ETDRK3, ETDRK4, HochOst4, Exp4, EPIRK4s3A, EPIRK4s3B,
         EPIRK5s3, EXPRB53s3, EPIRK5P1, EPIRK5P2, ETD2, Exprb32, Exprb43

  export SymplecticEuler, VelocityVerlet, VerletLeapfrog, PseudoVerletLeapfrog,
         McAte2, Ruth3, McAte3, CandyRoz4, McAte4, McAte42, McAte5,
         CalvoSanz4, Yoshida6, KahanLi6, McAte8, KahanLi8, SofSpa10

  export SplitEuler

  export Nystrom4, Nystrom4VelocityIndependent, Nystrom5VelocityIndependent,
         IRKN3, IRKN4, DPRKN6, DPRKN8, DPRKN12, ERKN4, ERKN5

  export ROCK2, ROCK4

  export AB3, AB4, AB5, ABM32, ABM43, ABM54

  export VCAB3, VCAB4, VCAB5, VCABM3, VCABM4, VCABM5

  export VCABM

  export IMEXEuler, CNAB2, CNLF2

  export AN5, JVODE, JVODE_Adams, JVODE_BDF

  export ABDF2, QNDF1, QBDF1, QNDF2, QBDF2, QNDF, QBDF

  export SBDF2, SBDF3, SBDF4

  export AutoSwitch, AutoTsit5, AutoDP5,
         AutoVern6, AutoVern7, AutoVern8, AutoVern9

<<<<<<< HEAD
  export RichardsonEuler
=======
  export MEBDF2
>>>>>>> 177d6786

  export NLNewton, NLAnderson, NLFunctional
end # module<|MERGE_RESOLUTION|>--- conflicted
+++ resolved
@@ -206,14 +206,12 @@
 
   export SBDF2, SBDF3, SBDF4
 
+  export MEBDF2
+
   export AutoSwitch, AutoTsit5, AutoDP5,
          AutoVern6, AutoVern7, AutoVern8, AutoVern9
 
-<<<<<<< HEAD
   export RichardsonEuler
-=======
-  export MEBDF2
->>>>>>> 177d6786
 
   export NLNewton, NLAnderson, NLFunctional
 end # module