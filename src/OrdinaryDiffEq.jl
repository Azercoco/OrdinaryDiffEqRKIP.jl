"""
$(DocStringExtensions.README)
"""
module OrdinaryDiffEq

if isdefined(Base, :Experimental) &&
   isdefined(Base.Experimental, Symbol("@max_methods"))
    @eval Base.Experimental.@max_methods 1
end

using DocStringExtensions
using Reexport
@reexport using DiffEqBase

using Logging

using MuladdMacro, SparseArrays, FastClosures

using LinearAlgebra

import StaticArrayInterface

import InteractiveUtils

using LinearSolve, SimpleNonlinearSolve

using LineSearches

import FillArrays: Trues

# Interfaces
import DiffEqBase: solve!, step!, initialize!, isadaptive

# Internal utils
import DiffEqBase: ODE_DEFAULT_NORM,
    ODE_DEFAULT_ISOUTOFDOMAIN, ODE_DEFAULT_PROG_MESSAGE,
    ODE_DEFAULT_UNSTABLE_CHECK

import SciMLOperators: SciMLOperators, AbstractSciMLOperator, AbstractSciMLScalarOperator,
    MatrixOperator, FunctionOperator,
    update_coefficients, update_coefficients!, DEFAULT_UPDATE_FUNC,
    isconstant

using DiffEqBase: TimeGradientWrapper,
    UJacobianWrapper, TimeDerivativeWrapper,
    UDerivativeWrapper

using DiffEqBase: DEIntegrator

import RecursiveArrayTools: chain, recursivecopy!

using SimpleUnPack, ForwardDiff, RecursiveArrayTools,
    DataStructures, FiniteDiff, ArrayInterface, ArrayInterface

import ForwardDiff.Dual

import TruncatedStacktraces

import PreallocationTools

using ExponentialUtilities

using NonlinearSolve

# Required by temporary fix in not in-place methods with 12+ broadcasts
# `MVector` is used by Nordsieck forms
import StaticArrays: SArray, MVector, SVector, @SVector, StaticArray, MMatrix, SA

# Integrator Interface
import DiffEqBase: resize!, deleteat!, addat!, full_cache, user_cache, u_cache, du_cache,
    resize_non_user_cache!, deleteat_non_user_cache!, addat_non_user_cache!,
    terminate!, get_du, get_dt, get_proposed_dt, set_proposed_dt!,
    u_modified!, savevalues!,
    add_tstop!, has_tstop, first_tstop, pop_tstop!,
    add_saveat!, set_reltol!,
    set_abstol!, postamble!, last_step_failed,
    isautodifferentiable

using DiffEqBase: check_error!, @def, _vec, _reshape

using FastBroadcast: @.., True, False

using IfElse

using SciMLBase: NoInit, _unwrap_val

import SciMLBase: alg_order

import DiffEqBase: calculate_residuals,
    calculate_residuals!, unwrap_cache,
    @tight_loop_macros,
    islinear, timedepentdtmin

@static if isdefined(DiffEqBase, :OrdinaryDiffEqTag)
    import DiffEqBase: OrdinaryDiffEqTag
else
    struct OrdinaryDiffEqTag end
end

import SparseDiffTools: SparseDiffTools, matrix_colors, forwarddiff_color_jacobian!,
    forwarddiff_color_jacobian, ForwardColorJacCache,
    default_chunk_size, getsize, JacVec

import ADTypes: AbstractADType,
    AutoFiniteDiff, AutoForwardDiff, AutoReverseDiff,
    AutoTracker, AutoZygote, AutoEnzyme

import Polyester
using MacroTools, Adapt

const CompiledFloats = Union{Float32, Float64,
    ForwardDiff.Dual{
        ForwardDiff.Tag{T, W},
        K,
        3,
    } where {
        T,
        W <: Union{Float64, Float32},
        K <: Union{Float64, Float32}
    }}

import FunctionWrappersWrappers
import Preferences

DEFAULT_PRECS(W, du, u, p, t, newW, Plprev, Prprev, solverdata) = nothing, nothing

include("misc_utils.jl")

include("algorithms.jl")
include("algorithms/explicit_rk.jl")
include("algorithms/explicit_rk_pde.jl")

include("alg_utils.jl")

include("nlsolve/type.jl")
include("nlsolve/utils.jl")
include("nlsolve/nlsolve.jl")
include("nlsolve/functional.jl")
include("nlsolve/newton.jl")

include("generic_rosenbrock.jl")

include("caches/basic_caches.jl")
include("caches/low_order_rk_caches.jl")
include("caches/high_order_rk_caches.jl")
include("caches/low_storage_rk_caches.jl")
include("caches/ssprk_caches.jl")
include("caches/feagin_caches.jl")
include("caches/verner_caches.jl")
include("caches/sdirk_caches.jl")
include("caches/firk_caches.jl")
include("caches/kencarp_kvaerno_caches.jl")
include("caches/linear_caches.jl")
include("caches/linear_nonlinear_caches.jl")
include("caches/symplectic_caches.jl")
include("caches/rosenbrock_caches.jl")
include("caches/rkn_caches.jl")
include("caches/adams_bashforth_moulton_caches.jl")
include("caches/nordsieck_caches.jl")
include("caches/bdf_caches.jl")
include("caches/rkc_caches.jl")
include("caches/extrapolation_caches.jl")
include("caches/prk_caches.jl")
include("caches/pdirk_caches.jl")
include("caches/dae_caches.jl")

include("tableaus/low_order_rk_tableaus.jl")
include("tableaus/high_order_rk_tableaus.jl")
include("tableaus/symplectic_tableaus.jl")
include("tableaus/verner_tableaus.jl")
include("tableaus/feagin_tableaus.jl")
include("tableaus/rosenbrock_tableaus.jl")
include("tableaus/sdirk_tableaus.jl")
include("tableaus/firk_tableaus.jl")
include("tableaus/rkn_tableaus.jl")
include("tableaus/rkc_tableaus.jl")

include("integrators/type.jl")
include("integrators/controllers.jl")
include("integrators/integrator_utils.jl")
include("cache_utils.jl")
include("integrators/integrator_interface.jl")
include("initialize_dae.jl")
include("wrappers.jl")

include("perform_step/fixed_timestep_perform_step.jl")
include("perform_step/symplectic_perform_step.jl")
include("perform_step/rkn_perform_step.jl")
include("perform_step/split_perform_step.jl")
include("perform_step/linear_perform_step.jl")
include("perform_step/exponential_rk_perform_step.jl")
include("perform_step/explicit_rk_perform_step.jl")
include("perform_step/low_order_rk_perform_step.jl")
include("perform_step/high_order_rk_perform_step.jl")
include("perform_step/verner_rk_perform_step.jl")
include("perform_step/feagin_rk_perform_step.jl")
include("perform_step/low_storage_rk_perform_step.jl")
include("perform_step/ssprk_perform_step.jl")
include("perform_step/sdirk_perform_step.jl")
include("perform_step/kencarp_kvaerno_perform_step.jl")
include("perform_step/firk_perform_step.jl")
include("perform_step/rosenbrock_perform_step.jl")
include("perform_step/composite_perform_step.jl")
include("perform_step/adams_bashforth_moulton_perform_step.jl")
include("perform_step/nordsieck_perform_step.jl")
include("perform_step/bdf_perform_step.jl")
include("perform_step/rkc_perform_step.jl")
include("perform_step/extrapolation_perform_step.jl")
include("perform_step/prk_perform_step.jl")
include("perform_step/pdirk_perform_step.jl")
include("perform_step/dae_perform_step.jl")

include("dense/generic_dense.jl")
include("dense/interpolants.jl")
include("dense/rosenbrock_interpolants.jl")
include("dense/stiff_addsteps.jl")
include("dense/low_order_rk_addsteps.jl")
include("dense/verner_addsteps.jl")
include("dense/high_order_rk_addsteps.jl")

include("derivative_utils.jl")
include("nordsieck_utils.jl")
include("adams_utils.jl")
include("bdf_utils.jl")
include("rkc_utils.jl")
include("derivative_wrappers.jl")
include("iterator_interface.jl")
include("constants.jl")
include("solve.jl")
include("initdt.jl")
include("interp_func.jl")
include("composite_algs.jl")

import PrecompileTools

PrecompileTools.@compile_workload begin
    function lorenz(du, u, p, t)
        du[1] = 10.0(u[2] - u[1])
        du[2] = u[1] * (28.0 - u[3]) - u[2]
        du[3] = u[1] * u[2] - (8 / 3) * u[3]
    end

    function lorenz_oop(u, p, t)
        [10.0(u[2] - u[1]), u[1] * (28.0 - u[3]) - u[2], u[1] * u[2] - (8 / 3) * u[3]]
    end

    nonstiff = [
        Tsit5(), Vern7(),
    ]

    stiff = [Rosenbrock23(), Rosenbrock23(autodiff = false),
        Rodas5P(), Rodas5P(autodiff = false),
        FBDF(), FBDF(autodiff = false),
    ]

    autoswitch = [
        AutoTsit5(Rosenbrock23(autodiff = false)),
        AutoTsit5(TRBDF2(autodiff = false)),
        AutoVern7(Rodas5P(autodiff = false)),
        AutoVern7(KenCarp47(autodiff = false)),
    ]

    low_storage = [
        SSPRK43(), RDPK3SpFSAL35(), RDPK3SpFSAL49(),
    ]

    low_storage_nonadaptive = [
        CarpenterKennedy2N54(williamson_condition = false),
    ]

    solver_list = []
    solver_list_nonadaptive = []

    if Preferences.@load_preference("PrecompileNonStiff", true)
        append!(solver_list, nonstiff)
    end

    if Preferences.@load_preference("PrecompileStiff", true)
        append!(solver_list, stiff)
    end

    if Preferences.@load_preference("PrecompileAutoSwitch", true)
        append!(solver_list, autoswitch)
    end

    if Preferences.@load_preference("PrecompileLowStorage", false)
        append!(solver_list, low_storage)
        append!(solver_list_nonadaptive, low_storage_nonadaptive)
    end

    prob_list = []

    if Preferences.@load_preference("PrecompileDefaultSpecialize", true)
        push!(prob_list, ODEProblem(lorenz, [1.0; 0.0; 0.0], (0.0, 1.0)))
        push!(prob_list, ODEProblem(lorenz, [1.0; 0.0; 0.0], (0.0, 1.0), Float64[]))
    end

    if Preferences.@load_preference("PrecompileAutoSpecialize", false)
        push!(prob_list,
            ODEProblem{true, SciMLBase.AutoSpecialize}(lorenz, [1.0; 0.0; 0.0],
                (0.0, 1.0)))
        push!(prob_list,
            ODEProblem{true, SciMLBase.AutoSpecialize}(lorenz, [1.0; 0.0; 0.0],
                (0.0, 1.0), Float64[]))
    end

    if Preferences.@load_preference("PrecompileFunctionWrapperSpecialize", false)
        push!(prob_list,
            ODEProblem{true, SciMLBase.FunctionWrapperSpecialize}(lorenz, [1.0; 0.0; 0.0],
                (0.0, 1.0)))
        push!(prob_list,
            ODEProblem{true, SciMLBase.FunctionWrapperSpecialize}(lorenz, [1.0; 0.0; 0.0],
                (0.0, 1.0), Float64[]))
    end

    if Preferences.@load_preference("PrecompileNoSpecialize", false)
        push!(prob_list,
            ODEProblem{true, SciMLBase.NoSpecialize}(lorenz, [1.0; 0.0; 0.0], (0.0, 1.0)))
        push!(prob_list,
            ODEProblem{true, SciMLBase.NoSpecialize}(lorenz, [1.0; 0.0; 0.0], (0.0, 1.0),
                Float64[]))
    end

    for prob in prob_list, solver in solver_list
        solve(prob, solver)(5.0)
    end

    for prob in prob_list, solver in solver_list_nonadaptive
        solve(prob, solver; dt = 0.5)(5.0)
    end

    prob_list = nothing
    solver_list = nothing
end

const DEPRECATED_ADDSTEPS = true

#General Functions
export solve, solve!, init, step!

export OrdinaryDiffEqAlgorithm

#Callback Necessary
export addsteps!, ode_interpolant, terminate!, savevalues!, copyat_or_push!, isfsal

export constructDormandPrince

# Reexport the Alg Types

export FunctionMap, Euler, Heun, Ralston, Midpoint, RK4, ExplicitRK, OwrenZen3, OwrenZen4,
    OwrenZen5,
    BS3, BS5, RK46NL, DP5, Tsit5, DP8, Vern6, Vern7, Vern8, TanYam7, TsitPap8,
    Vern9, Feagin10, Feagin12, Feagin14, CompositeAlgorithm, Anas5, RKO65, FRK65, PFRK87,
    RKM, MSRK5, MSRK6, Stepanov5, SIR54

export SSPRK22, SSPRK33, KYKSSPRK42, SSPRK53, SSPRK53_2N1, SSPRK53_2N2, SSPRK53_H, SSPRK63,
    SSPRK73, SSPRK83, SSPRK43, SSPRK432,
    SSPRKMSVS32, SSPRKMSVS43, SSPRK932, SSPRK54, SSPRK104

export ORK256, CarpenterKennedy2N54, SHLDDRK64, HSLDDRK64, DGLDDRK73_C, DGLDDRK84_C,
    DGLDDRK84_F, NDBLSRK124, NDBLSRK134, NDBLSRK144,
    CFRLDDRK64, TSLDDRK74, SHLDDRK52, SHLDDRK_2N,
    CKLLSRK43_2, CKLLSRK54_3C, CKLLSRK95_4S, CKLLSRK95_4C, CKLLSRK95_4M,
    CKLLSRK54_3C_3R, CKLLSRK54_3M_3R, CKLLSRK54_3N_3R, CKLLSRK85_4C_3R, CKLLSRK85_4M_3R,
    CKLLSRK85_4P_3R,
    CKLLSRK54_3N_4R, CKLLSRK54_3M_4R, CKLLSRK65_4M_4R, CKLLSRK85_4FM_4R, CKLLSRK75_4M_5R,
    ParsaniKetchesonDeconinck3S32, ParsaniKetchesonDeconinck3S82,
    ParsaniKetchesonDeconinck3S53, ParsaniKetchesonDeconinck3S173,
    ParsaniKetchesonDeconinck3S94, ParsaniKetchesonDeconinck3S184,
    ParsaniKetchesonDeconinck3S105, ParsaniKetchesonDeconinck3S205,
    RDPK3Sp35, RDPK3SpFSAL35, RDPK3Sp49, RDPK3SpFSAL49, RDPK3Sp510, RDPK3SpFSAL510,
    KYK2014DGSSPRK_3S2

export RadauIIA3, RadauIIA5

export ImplicitEuler, ImplicitMidpoint, Trapezoid, TRBDF2, SDIRK2, SDIRK22,
    Kvaerno3, KenCarp3, Cash4, Hairer4, Hairer42, SSPSDIRK2, Kvaerno4,
    Kvaerno5, KenCarp4, KenCarp47, KenCarp5, KenCarp58, ESDIRK54I8L2SA, SFSDIRK4,
    SFSDIRK5, CFNLIRK3, SFSDIRK6, SFSDIRK7, SFSDIRK8, Kvaerno5, KenCarp4, KenCarp5,
    SFSDIRK4, SFSDIRK5, CFNLIRK3, SFSDIRK6,
    SFSDIRK7, SFSDIRK8, ESDIRK436L2SA2, ESDIRK437L2SA, ESDIRK547L2SA2, ESDIRK659L2SA

export MagnusMidpoint, LinearExponential, MagnusLeapfrog, LieEuler, CayleyEuler,
    MagnusGauss4, MagnusNC6, MagnusGL6, MagnusGL8, MagnusNC8, MagnusGL4,
    MagnusAdapt4, RKMK2, RKMK4, LieRK4, CG2, CG3, CG4a

export Rosenbrock23, Rosenbrock32, RosShamp4, Veldd4, Velds4, GRK4T, GRK4A,
<<<<<<< HEAD
    Ros4LStab, ROS3P, Rodas3, Rodas4, Rodas42, Rodas4P, Rodas4P2, Rodas5, Rodas5P,
    RosenbrockW6S4OS, ROS34PW1a, ROS34PW1b, ROS34PW2, ROS34PW3, ROS34PRw
=======
    Ros4LStab, ROS3P, Rodas3, Rodas23W, Rodas3P, Rodas4, Rodas42, Rodas4P, Rodas4P2, Rodas5, Rodas5P,
    RosenbrockW6S4OS, ROS34PW1a, ROS34PW1b, ROS34PW2, ROS34PW3
>>>>>>> 1ca6555f

export LawsonEuler, NorsettEuler, ETD1, ETDRK2, ETDRK3, ETDRK4, HochOst4, Exp4, EPIRK4s3A,
    EPIRK4s3B,
    EPIRK5s3, EXPRB53s3, EPIRK5P1, EPIRK5P2, ETD2, Exprb32, Exprb43

export SymplecticEuler, VelocityVerlet, VerletLeapfrog, PseudoVerletLeapfrog,
    McAte2, Ruth3, McAte3, CandyRoz4, McAte4, McAte42, McAte5,
    CalvoSanz4, Yoshida6, KahanLi6, McAte8, KahanLi8, SofSpa10

export SplitEuler

export Nystrom4, FineRKN4, FineRKN5, Nystrom4VelocityIndependent,
    Nystrom5VelocityIndependent,
    IRKN3, IRKN4, DPRKN4, DPRKN5, DPRKN6, DPRKN6FM, DPRKN8, DPRKN12, ERKN4, ERKN5, ERKN7

export ROCK2, ROCK4, RKC, IRKC, ESERK4, ESERK5, SERK2

export AB3, AB4, AB5, ABM32, ABM43, ABM54

export VCAB3, VCAB4, VCAB5, VCABM3, VCABM4, VCABM5

export VCABM

export IMEXEuler, IMEXEulerARK, CNAB2, CNLF2

export AN5, JVODE, JVODE_Adams, JVODE_BDF

export ABDF2, QNDF1, QBDF1, QNDF2, QBDF2, QNDF, QBDF, FBDF

export SBDF2, SBDF3, SBDF4

export MEBDF2

export Alshina2, Alshina3, Alshina6

export AutoSwitch, AutoTsit5, AutoDP5,
    AutoVern6, AutoVern7, AutoVern8, AutoVern9

export AitkenNeville, ExtrapolationMidpointDeuflhard, ExtrapolationMidpointHairerWanner,
    ImplicitEulerExtrapolation,
    ImplicitDeuflhardExtrapolation, ImplicitHairerWannerExtrapolation,
    ImplicitEulerBarycentricExtrapolation

export KuttaPRK2p5, PDIRK44, DImplicitEuler, DABDF2, DFBDF

export ShampineCollocationInit, BrownFullBasicInit, NoInit

export NLNewton, NLAnderson, NLFunctional

export IController, PIController, PIDController
end # module<|MERGE_RESOLUTION|>--- conflicted
+++ resolved
@@ -385,13 +385,8 @@
     MagnusAdapt4, RKMK2, RKMK4, LieRK4, CG2, CG3, CG4a
 
 export Rosenbrock23, Rosenbrock32, RosShamp4, Veldd4, Velds4, GRK4T, GRK4A,
-<<<<<<< HEAD
-    Ros4LStab, ROS3P, Rodas3, Rodas4, Rodas42, Rodas4P, Rodas4P2, Rodas5, Rodas5P,
+    Ros4LStab, ROS3P, Rodas3, Rodas23W, Rodas3P, Rodas4, Rodas42, Rodas4P, Rodas4P2, Rodas5, Rodas5P,
     RosenbrockW6S4OS, ROS34PW1a, ROS34PW1b, ROS34PW2, ROS34PW3, ROS34PRw
-=======
-    Ros4LStab, ROS3P, Rodas3, Rodas23W, Rodas3P, Rodas4, Rodas42, Rodas4P, Rodas4P2, Rodas5, Rodas5P,
-    RosenbrockW6S4OS, ROS34PW1a, ROS34PW1b, ROS34PW2, ROS34PW3
->>>>>>> 1ca6555f
 
 export LawsonEuler, NorsettEuler, ETD1, ETDRK2, ETDRK3, ETDRK4, HochOst4, Exp4, EPIRK4s3A,
     EPIRK4s3B,
