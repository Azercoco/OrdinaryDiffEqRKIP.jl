--- conflicted
+++ resolved
@@ -288,9 +288,6 @@
                            calc_finite_difference_weights, estimate_terk,
                            calc_Lagrange_interp,
                            bdf_step_reject_controller!
-<<<<<<< HEAD
-                           
-=======
 
 include("../lib/OrdinaryDiffEqDAE/src/OrdinaryDiffEqDAE.jl")
 using ..OrdinaryDiffEqDAE
@@ -299,7 +296,6 @@
 
 using ..OrdinaryDiffEqDAE: post_newton_controller!
 include("integrators/integrator_utils.jl")
->>>>>>> 79a15979
 include("nlsolve/newton.jl")
 
 import PrecompileTools
