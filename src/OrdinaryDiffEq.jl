--- conflicted
+++ resolved
@@ -285,15 +285,11 @@
 using ..OrdinaryDiffEqFIRK
 export RadauIIA3, RadauIIA5, RadauIIA9
 
-<<<<<<< HEAD
 include("../lib/OrdinaryDiffEqQPRK/src/OrdinaryDiffEqQPRK.jl")
 using ..OrdinaryDiffEqQPRK
 export QPRK98
 
 include("integrators/integrator_utils.jl")
-
-=======
->>>>>>> 2a9d6730
 PrecompileTools.@compile_workload begin
     function lorenz(du, u, p, t)
         du[1] = 10.0(u[2] - u[1])
