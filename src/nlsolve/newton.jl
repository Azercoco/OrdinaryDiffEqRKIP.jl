--- conflicted
+++ resolved
@@ -68,17 +68,9 @@
     end
 
     dz = _reshape(W \ _vec(ztmp), axes(ztmp))
-<<<<<<< HEAD
     dz = relax(dz, nlsolver, integrator, f)
     if DiffEqBase.has_destats(integrator)
         integrator.destats.nsolve += 1
-=======
-    if (r = relax(nlsolver); !iszero(r))
-        dz = (1 - r) * dz
-    end
-    if DiffEqBase.has_stats(integrator)
-        integrator.stats.nsolve += 1
->>>>>>> f0195185
     end
 
     atmp = calculate_residuals(dz, uprev, ustep, opts.abstol, opts.reltol,
@@ -370,46 +362,7 @@
                 end
             end
         end
-<<<<<<< HEAD
         _vec(ztmp)
-=======
-        b = _vec(ztmp)
-    end
-
-    # update W
-    if W isa AbstractSciMLOperator
-        update_coefficients!(W, ustep, p, tstep)
-    end
-
-    if integrator.opts.adaptive
-        reltol = integrator.opts.reltol
-    else
-        reltol = eps(eltype(dz))
-    end
-
-    if is_always_new(nlsolver) || (iter == 1 && new_W)
-        linres = dolinsolve(integrator, linsolve; A = W, b = _vec(b), linu = _vec(dz),
-                            reltol = reltol)
-    else
-        linres = dolinsolve(integrator, linsolve; A = nothing, b = _vec(b), linu = _vec(dz),
-                            reltol = reltol)
-    end
-
-    cache.linsolve = linres.cache
-
-    if DiffEqBase.has_stats(integrator)
-        integrator.stats.nsolve += 1
-    end
-
-    # relaxed Newton
-    # Diagonally Implicit Runge-Kutta Methods for Ordinary Differential
-    # Equations. A Review, by Christopher A. Kennedy and Mark H. Carpenter
-    # page 54.
-    if isdae
-        γdt = α * invγdt
-    else
-        γdt = γ * dt
->>>>>>> f0195185
     end
     return b, ustep
 end
