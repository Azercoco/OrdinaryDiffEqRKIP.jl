--- conflicted
+++ resolved
@@ -1140,50 +1140,10 @@
   @unpack ts,u_history,order,u_corrector,bdf_coeffs,r,nlsolver,weights,terk_tmp,terkp1_tmp,atmp,tmp,equi_ts,u₀,ts_tmp = cache
   @unpack t,dt,u,f,p,uprev = integrator
 
-<<<<<<< HEAD
-  if integrator.u_modified
-    order = 1
-    cache.consfailcnt = cache.nconsteps = 0
-    fill!(weights,zero(eltype(weights)))
-    fill!(ts,zero(eltype(ts)))
-    fill!(u_history,zero(eltype(u_history)))
-    fill!(u_corrector,zero(eltype(u_corrector)))
-    cache.nonevesuccsteps = 0
-  end
-  @unpack nonevesuccsteps,consfailcnt,nconsteps = cache
-
-  k = order
-  if nonevesuccsteps == 0
-    weights[1] = 1/dt
-    ts[1] = t
-    @.. u_history[:,1] = $_vec(uprev)
-  elseif nonevesuccsteps == 1
-    weights[1] = inv(t-ts[1])
-    weights[2] = inv(ts[1]-t)
-    ts[2] = ts[1]
-    ts[1] = t
-    @.. @views u_history[:,2] = u_history[:,1]
-    @.. u_history[:,1] = $_vec(uprev)
-  elseif consfailcnt == 0
-    for i in k+2:-1:2
-      ts[i] = ts[i-1]
-      @.. @views u_history[:,i] = u_history[:,i-1]
-    end
-    ts[1] = t
-    @.. u_history[:,1] = $_vec(uprev)
-  end
-  if nonevesuccsteps >= 1
-    compute_weights!(ts,k,weights)
-  end
-
-  @.. u₀ = zero(u)
-  if nonevesuccsteps >= 1
-=======
   reinitFBDF!(integrator, cache)
   k = order
   @.. u₀ = zero(u) #predictor
   if cache.iters_from_event >= 1
->>>>>>> e3da7e00
     calc_Lagrange_interp!(k,weights,t+dt,ts,u_history,u₀)
   else
     @.. u₀ = u
@@ -1250,10 +1210,7 @@
     estimate_terk!(integrator, cache, k+1, max_order)
     calculate_residuals!(atmp, _vec(terk_tmp), _vec(uprev), _vec(u), abstol, reltol, internalnorm, t)
     cache.terk = integrator.opts.internalnorm(atmp,t)
-<<<<<<< HEAD
-
-=======
->>>>>>> e3da7e00
+
     if k > 1
       estimate_terk!(integrator, cache, k, max_order)
       calculate_residuals!(atmp, _vec(terk_tmp), _vec(uprev), _vec(u), integrator.opts.abstol, integrator.opts.reltol, integrator.opts.internalnorm, t)
