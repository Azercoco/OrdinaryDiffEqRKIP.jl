function initialize!(integrator,cache::SSPRK22ConstantCache)
  integrator.fsalfirst = integrator.f(integrator.uprev,integrator.p,integrator.t) # Pre-start fsal
  integrator.kshortsize = 1
  integrator.k = typeof(integrator.k)(undef, integrator.kshortsize)

  # Avoid undefined entries if k is an array of arrays
  integrator.fsallast = zero(integrator.fsalfirst)
  integrator.k[1] = integrator.fsalfirst
end

@muladd function perform_step!(integrator,cache::SSPRK22ConstantCache,repeat_step=false)
  @unpack t,dt,uprev,u,f,p = integrator

  # u1 -> stored as u
  u = uprev + dt*integrator.fsalfirst
  k = f(u, p, t+dt)
  # u
  u = (uprev + u + dt*k) / 2

  integrator.fsallast = f(u, p, t+dt) # For interpolation, then FSAL'd
  integrator.k[1] = integrator.fsalfirst
  integrator.u = u
end

function initialize!(integrator,cache::SSPRK22Cache)
  @unpack k,fsalfirst = cache
  integrator.fsalfirst = fsalfirst
  integrator.fsallast = k
  integrator.kshortsize = 1
  resize!(integrator.k, integrator.kshortsize)
  integrator.k[1] = integrator.fsalfirst
  integrator.f(integrator.fsalfirst,integrator.uprev,integrator.p,integrator.t) # FSAL for interpolation
end

@muladd function perform_step!(integrator,cache::SSPRK22Cache,repeat_step=false)
  @unpack t,dt,uprev,u,f,p = integrator
  @unpack k,fsalfirst,stage_limiter!,step_limiter! = cache

  # u1 -> stored as u
  @. u = uprev + dt*fsalfirst
  stage_limiter!(u, f, t+dt)
  f( k,  u, p, t+dt)
  # u
  @. u = (uprev + u + dt*k) / 2
  stage_limiter!(u, f, t+dt)
  step_limiter!(u, f, t+dt)
  f( k,  u, p, t+dt)
end

function initialize!(integrator,cache::LDDRK64ConstantCache)
  integrator.fsalfirst = integrator.f(integrator.uprev, integrator.p, integrator.t) # Pre-start fsal
  integrator.kshortsize = 1
  integrator.k = typeof(integrator.k)(undef, integrator.kshortsize)

  # Avoid undefined entries if k is an array of arrays
  integrator.fsallast = zero(integrator.fsalfirst)
  integrator.k[1] = integrator.fsalfirst
end

@muladd function perform_step!(integrator,cache::LDDRK64ConstantCache,repeat_step=false)
  @unpack t,dt,uprev,u,f,p = integrator
  @unpack α2,α3,α4,α5,α6,β1,β2,β3,β4,β5,β6,c2,c3,c4,c5,c6 = cache

  # u1
  tmp = dt*integrator.fsalfirst
  u   = uprev + β1*tmp
  # u2
  tmp = α2*tmp + dt*f(u, p, t+c2*dt)
  u   = u + β2*tmp
  # u3
  tmp = α3*tmp + dt*f(u, p, t+c3*dt)
  u   = u + β3*tmp
  # u4
  tmp = α4*tmp + dt*f(u, p, t+c4*dt)
  u   = u + β4*tmp
  # u5 = u
  tmp = α5*tmp + dt*f(u, p, t+c5*dt)
  u   = u + β5*tmp
  # u6
  tmp = α6*tmp + dt*f(u, p, t+c6*dt)
  u = u + β6*tmp

  integrator.fsallast = f(u, p, t+dt) # For interpolation, then FSAL'd
  integrator.k[1] = integrator.fsalfirst
  integrator.u = u
end

function initialize!(integrator,cache::LDDRK64Cache)
  @unpack k,fsalfirst = cache
  integrator.fsalfirst = fsalfirst
  integrator.fsallast = k
  integrator.kshortsize = 1
  resize!(integrator.k, integrator.kshortsize)
  integrator.k[1] = integrator.fsalfirst
  integrator.f(integrator.fsalfirst,integrator.uprev,integrator.p,integrator.t) # FSAL for interpolation
end

@muladd function perform_step!(integrator,cache::LDDRK64Cache,repeat_step=false)
  @unpack t,dt,uprev,u,f,p = integrator
  @unpack k,fsalfirst,tmp = cache
  @unpack α2,α3,α4,α5,α6,β1,β2,β3,β4,β5,β6,c2,c3,c4,c5,c6 = cache.tab

  # u1
  @. tmp = dt*fsalfirst
  @. u   = uprev + β1*tmp
  # u2
  f( k,  u, p, t+c2*dt)
  @. tmp = α2*tmp + dt*k
  @. u   = u + β2*tmp
  # u3
  f( k,  u, p, t+c3*dt)
  @. tmp = α3*tmp + dt*k
  @. u   = u + β3*tmp
  # u4
  f( k,  u, p, t+c4*dt)
  @. tmp = α4*tmp + dt*k
  @. u   = u + β4*tmp
  # u5 = u
  f( k,  u, p, t+c5*dt)
  @. tmp = α5*tmp + dt*k
  @. u   = u + β5*tmp

  f( k,  u, p, t+c6*dt)
  @. tmp = α6*tmp + dt*k
  @. u   = u + β6*tmp

  f( k,  u, p, t+dt)
end

function initialize!(integrator,cache::SSPRK33ConstantCache)
  integrator.fsalfirst = integrator.f(integrator.uprev,integrator.p,integrator.t) # Pre-start fsal
  integrator.kshortsize = 1
  integrator.k = typeof(integrator.k)(undef, integrator.kshortsize)

  # Avoid undefined entries if k is an array of arrays
  integrator.fsallast = zero(integrator.fsalfirst)
  integrator.k[1] = integrator.fsalfirst
end

@muladd function perform_step!(integrator,cache::SSPRK33ConstantCache,repeat_step=false)
  @unpack t,dt,uprev,u,f,p = integrator

  # u1
  u = uprev + dt*integrator.fsalfirst
  k = f(u, p, t+dt)
  # u2
  u = (3*uprev + u + dt*k) / 4
  k = f(u,p,t+dt/2)
  # u
  u = (uprev + 2*u + 2*dt*k) / 3

  integrator.fsallast = f(u, p, t+dt) # For interpolation, then FSAL'd
  integrator.k[1] = integrator.fsalfirst
  integrator.u = u
end

function initialize!(integrator,cache::SSPRK33Cache)
  @unpack k,fsalfirst = cache
  integrator.fsalfirst = fsalfirst
  integrator.fsallast = k
  integrator.kshortsize = 1
  resize!(integrator.k, integrator.kshortsize)
  integrator.k[1] = integrator.fsalfirst
  integrator.f(integrator.fsalfirst,integrator.uprev,integrator.p,integrator.t) # FSAL for interpolation
end

@muladd function perform_step!(integrator,cache::SSPRK33Cache,repeat_step=false)
  @unpack t,dt,uprev,u,f,p = integrator
  @unpack k,fsalfirst,stage_limiter!,step_limiter! = cache

  # u1
  @. u = uprev + dt*fsalfirst
  stage_limiter!(u, f, t+dt)
  f( k,  u, p, t+dt)
  # u2
  @. u = (3*uprev + u + dt*k) / 4
  stage_limiter!(u, f, t+dt/2)
  f(k,u,p,t+dt/2)
  # u
  @. u = (uprev + 2*u + 2*dt*k) / 3
  stage_limiter!(u, f, t+dt)
  step_limiter!(u, f, t+dt)
  f( k,  u, p, t+dt)
end


function initialize!(integrator,cache::SSPRK53ConstantCache)
  integrator.fsalfirst = integrator.f(integrator.uprev,integrator.p,integrator.t) # Pre-start fsal
  integrator.kshortsize = 1
  integrator.k = typeof(integrator.k)(undef, integrator.kshortsize)

  # Avoid undefined entries if k is an array of arrays
  integrator.fsallast = zero(integrator.fsalfirst)
  integrator.k[1] = integrator.fsalfirst
end

@muladd function perform_step!(integrator,cache::SSPRK53ConstantCache,repeat_step=false)
  @unpack t,dt,uprev,u,f,p = integrator
  @unpack α30,α32,α40,α43,α52,α54,β10,β21,β32,β43,β54,c1,c2,c3,c4 = cache

  # u1
  tmp = uprev + β10 * dt * integrator.fsalfirst
  k = f(tmp, p, t+c1*dt)
  # u2 -> stored as u
  u = tmp + β21 * dt * k
  k = f(u, p, t+c2*dt)
  # u3
  tmp = α30 * uprev + α32 * u + β32 * dt * k
  k = f(tmp, p, t+c3*dt)
  # u4
  tmp = α40 * uprev + α43 * tmp + β43 * dt * k
  k = f(tmp, p, t+c4*dt)
  # u
  u = α52 * u + α54 * tmp + β54 * dt * k

  integrator.fsallast = f(u, p, t+dt) # For interpolation, then FSAL'd
  integrator.k[1] = integrator.fsalfirst
  integrator.u = u
end

function initialize!(integrator,cache::SSPRK53Cache)
  @unpack k,fsalfirst = cache
  integrator.fsalfirst = fsalfirst
  integrator.fsallast = k
  integrator.kshortsize = 1
  resize!(integrator.k, integrator.kshortsize)
  integrator.k[1] = integrator.fsalfirst
  integrator.f(integrator.fsalfirst,integrator.uprev,integrator.p,integrator.t) # FSAL for interpolation
end

@muladd function perform_step!(integrator,cache::SSPRK53Cache,repeat_step=false)
  @unpack t,dt,uprev,u,f,p = integrator
  @unpack k,tmp,fsalfirst,stage_limiter!,step_limiter! = cache
  @unpack α30,α32,α40,α43,α52,α54,β10,β21,β32,β43,β54,c1,c2,c3,c4 = cache.tab

  # u1
  @. tmp = uprev + β10 * dt * fsalfirst
  stage_limiter!(tmp, f, t+c1*dt)
  f( k,  tmp, p, t+c1*dt)
  # u2 -> stored as u
  @. u = tmp + β21 * dt * k
  stage_limiter!(u, f, t+c2*dt)
  f( k,  u, p, t+c2*dt)
  # u3
  @. tmp = α30 * uprev + α32 * u + β32 * dt * k
  stage_limiter!(tmp, f, t+c3*dt)
  f( k,  tmp, p, t+c3*dt)
  # u4
  @. tmp = α40 * uprev + α43 * tmp + β43 * dt * k
  stage_limiter!(tmp, f, t+c4*dt)
  f( k,  tmp, p, t+c4*dt)
  # u
  @. u = α52 * u + α54 * tmp + β54 * dt * k
  stage_limiter!(u, f, t+dt)
  step_limiter!(u, f, t+dt)
  f( k,  u, p, t+dt)
end


function initialize!(integrator,cache::SSPRK53_2N1ConstantCache)
  integrator.fsalfirst = integrator.f(integrator.uprev,integrator.p,integrator.t) # Pre-start fsal
  integrator.kshortsize = 1
  integrator.k = typeof(integrator.k)(undef, integrator.kshortsize)

  # Avoid undefined entries if k is an array of arrays
  integrator.fsallast = zero(integrator.fsalfirst)
  integrator.k[1] = integrator.fsalfirst
end

@muladd function perform_step!(integrator,cache::SSPRK53_2N1ConstantCache,repeat_step=false)
  @unpack t,dt,uprev,u,f,p = integrator
  @unpack α40,α43,β10,β21,β32,β43,β54,c1,c2,c3,c4 = cache
  #stores in u for all intermediate stages
  # u1
  u = uprev + β10 * dt * integrator.fsalfirst
  k = f(u, p, t+c1*dt)
  # u2
  u = u + β21 * dt * k
  k = f(u, p, t+c2*dt)
  # u3
  u = u + β32 * dt * k
  k = f(u, p, t+c3*dt)
  # u4
  u= α40 * uprev + α43 * u + β43 * dt * k
  k = f(u, p, t+c4*dt)
  # u
  u =  u + β54 * dt * k

  integrator.fsallast = f(u, p, t+dt) # For interpolation, then FSAL'd
  integrator.k[1] = integrator.fsalfirst
  integrator.u = u
end

function initialize!(integrator,cache::SSPRK53_2N1Cache)
  @unpack k,fsalfirst = cache
  integrator.fsalfirst = fsalfirst
  integrator.fsallast = k
  integrator.kshortsize = 1
  resize!(integrator.k, integrator.kshortsize)
  integrator.k[1] = integrator.fsalfirst
  integrator.f(integrator.fsalfirst,integrator.uprev,integrator.p,integrator.t) # FSAL for interpolation
end

@muladd function perform_step!(integrator,cache::SSPRK53_2N1Cache,repeat_step=false)
  @unpack t,dt,uprev,u,f,p = integrator
  @unpack k,tmp,fsalfirst,stage_limiter!,step_limiter! = cache
  @unpack α40,α43,β10,β21,β32,β43,β54,c1,c2,c3,c4 = cache.tab
  #stores in u for all intermediate stages
  # u1
  @. u = uprev + β10 * dt * fsalfirst
  stage_limiter!(u, f, t+c1*dt)
  f( k,  u, p, t+c1*dt)
  # u2
  @. u = u + β21 * dt * k
  stage_limiter!(u, f, t+c2*dt)
  f( k,  u, p, t+c2*dt)
  # u3
  @. u = u + β32 * dt * k
  stage_limiter!(u, f, t+c3*dt)
  f( k,  u, p, t+c3*dt)
  # u4
  @. u = α40 * uprev + α43 * u + β43 * dt * k
  stage_limiter!(u, f, t+c4*dt)
  f( k,  u, p, t+c4*dt)
  # u
  @. u = u + β54 * dt * k
  stage_limiter!(u, f, t+dt)
  step_limiter!(u, f, t+dt)
  f( k,  u, p, t+dt)
end


function initialize!(integrator,cache::SSPRK53_2N2ConstantCache)
  integrator.fsalfirst = integrator.f(integrator.uprev,integrator.p,integrator.t) # Pre-start fsal
  integrator.kshortsize = 1
  integrator.k = typeof(integrator.k)(undef, integrator.kshortsize)

  # Avoid undefined entries if k is an array of arrays
  integrator.fsallast = zero(integrator.fsalfirst)
  integrator.k[1] = integrator.fsalfirst
end

@muladd function perform_step!(integrator,cache::SSPRK53_2N2ConstantCache,repeat_step=false)
  @unpack t,dt,uprev,u,f,p = integrator
  @unpack α30,α32,α50,α54,β10,β21,β32,β43,β54,c1,c2,c3,c4 = cache
  #stores in u for all intermediate stages
  # u1
  u = uprev + β10 * dt * integrator.fsalfirst
  k = f(u, p, t+c1*dt)
  # u2 -> stored as u
  u = u + β21 * dt * k
  k = f(u, p, t+c2*dt)
  # u3
  u = α30 * uprev + α32 * u + β32 * dt * k
  k = f(u, p, t+c3*dt)
  # u4
  u = u + β43 * dt * k
  k = f(u, p, t+c4*dt)
  # u
  u = α50 * uprev + α54 * u + β54 * dt * k

  integrator.fsallast = f(u, p, t+dt) # For interpolation, then FSAL'd
  integrator.k[1] = integrator.fsalfirst
  integrator.u = u
end

function initialize!(integrator,cache::SSPRK53_2N2Cache)
  @unpack k,fsalfirst = cache
  integrator.fsalfirst = fsalfirst
  integrator.fsallast = k
  integrator.kshortsize = 1
  resize!(integrator.k, integrator.kshortsize)
  integrator.k[1] = integrator.fsalfirst
  integrator.f(integrator.fsalfirst,integrator.uprev,integrator.p,integrator.t) # FSAL for interpolation
end

@muladd function perform_step!(integrator,cache::SSPRK53_2N2Cache,repeat_step=false)
  @unpack t,dt,uprev,u,f,p = integrator
  @unpack k,tmp,fsalfirst,stage_limiter!,step_limiter! = cache
  @unpack α30,α32,α50,α54,β10,β21,β32,β43,β54,c1,c2,c3,c4 = cache.tab

  # u1
  @. u = uprev + β10 * dt * integrator.fsalfirst
  stage_limiter!(u, f, t+c1*dt)
  f( k,  u, p, t+c1*dt)
  # u2 -> stored as u
  @. u = u + β21 * dt * k
  stage_limiter!(u, f, t+c2*dt)
  f( k,  u, p, t+c2*dt)
  # u3
  @. u = α30 * uprev + α32 * u + β32 * dt * k
  stage_limiter!(u, f, t+c3*dt)
  f( k,  u, p, t+c3*dt)
  # u4
  @. u = u + β43 * dt * k
  stage_limiter!(u, f, t+c4*dt)
  f( k,  u, p, t+c4*dt)
  # u
  @. u = α50* uprev + α54 * u+ β54 * dt * k
  stage_limiter!(u, f, t+dt)
  step_limiter!(u, f, t+dt)
  f( k,  u, p, t+dt)
end

function initialize!(integrator,cache::SSPRK63ConstantCache)
  integrator.fsalfirst = integrator.f(integrator.uprev,integrator.p,integrator.t) # Pre-start fsal
  integrator.kshortsize = 1
  integrator.k = typeof(integrator.k)(undef, integrator.kshortsize)

  # Avoid undefined entries if k is an array of arrays
  integrator.fsallast = zero(integrator.fsalfirst)
  integrator.k[1] = integrator.fsalfirst
end

@muladd function perform_step!(integrator,cache::SSPRK63ConstantCache,repeat_step=false)
  @unpack t,dt,uprev,u,f,p = integrator
  @unpack α40,α41,α43,α62,α65,β10,β21,β32,β43,β54,β65,c1,c2,c3,c4,c5 = cache

  # u1 -> stored as u
  u = uprev + β10 * dt * integrator.fsalfirst
  k = f(u, p, t+c1*dt)
  # u2
  u₂ = u + β21 * dt * k
  k = f(u₂,p,t+c2*dt)
  # u3
  tmp = u₂ + β32 * dt * k
  k = f(tmp, p, t+c3*dt)
  # u4
  tmp = α40 * uprev + α41 * u + α43 * tmp + β43 * dt * k
  k = f(tmp, p, t+c4*dt)
  # u5
  tmp = tmp + β54 * dt * k
  k = f(tmp, p, t+c5*dt)
  # u
  u = α62 * u₂ + α65 * tmp + β65 * dt * k

  integrator.fsallast = f(u, p, t+dt) # For interpolation, then FSAL'd
  integrator.k[1] = integrator.fsalfirst
  integrator.u = u
end

function initialize!(integrator,cache::SSPRK63Cache)
  @unpack k,fsalfirst = cache
  integrator.fsalfirst = fsalfirst
  integrator.fsallast = k
  integrator.kshortsize = 1
  resize!(integrator.k, integrator.kshortsize)
  integrator.k[1] = integrator.fsalfirst
  integrator.f(integrator.fsalfirst,integrator.uprev,integrator.p,integrator.t) # FSAL for interpolation
end

@muladd function perform_step!(integrator,cache::SSPRK63Cache,repeat_step=false)
  @unpack t,dt,uprev,u,f,p = integrator
  @unpack k,tmp,u₂,fsalfirst,stage_limiter!,step_limiter! = cache
  @unpack α40,α41,α43,α62,α65,β10,β21,β32,β43,β54,β65,c1,c2,c3,c4,c5 = cache.tab

  # u1 -> stored as u
  @. u = uprev + β10 * dt * integrator.fsalfirst
  stage_limiter!(u, f, t+c1*dt)
  f( k,  u, p, t+c1*dt)
  # u2
  @. u₂ = u + β21 * dt * k
  stage_limiter!(u₂, f, t+c2*dt)
  f(k,u₂,p,t+c2*dt)
  # u3
  @. tmp = u₂ + β32 * dt * k
  stage_limiter!(tmp, f, t+c3*dt)
  f( k,  tmp, p, t+c3*dt)
  # u4
  @. tmp = α40 * uprev + α41 * u + α43 * tmp + β43 * dt * k
  stage_limiter!(tmp, f, t+c4*dt)
  f( k,  tmp, p, t+c4*dt)
  # u5
  @. tmp = tmp + β54 * dt * k
  stage_limiter!(tmp, f, t+c5*dt)
  f( k,  tmp, p, t+c5*dt)
  # u
  @. u = α62 * u₂ + α65 * tmp + β65 * dt * k
  stage_limiter!(u, f, t+dt)
  step_limiter!(u, f, t+dt)
  f( k,  u, p, t+dt)
end


function initialize!(integrator,cache::SSPRK73ConstantCache)
  integrator.fsalfirst = integrator.f(integrator.uprev,integrator.p,integrator.t) # Pre-start fsal
  integrator.kshortsize = 1
  integrator.k = typeof(integrator.k)(undef, integrator.kshortsize)

  # Avoid undefined entries if k is an array of arrays
  integrator.fsallast = zero(integrator.fsalfirst)
  integrator.k[1] = integrator.fsalfirst
end

@muladd function perform_step!(integrator,cache::SSPRK73ConstantCache,repeat_step=false)
  @unpack t,dt,uprev,u,f,p = integrator
  @unpack α40,α43,α50,α51,α54,α73,α76,β10,β21,β32,β43,β54,β65,β76,c1,c2,c3,c4,c5,c6 = cache

  # u1
  u₁ = uprev + β10 * dt * integrator.fsalfirst
  k = f(u₁,p,t+c1*dt)
  # u2
  tmp = u₁ + β21 * dt * k
  k = f(tmp, p, t+c2*dt)
  # u3 -> stored as u
  u = tmp + β32 * dt * k
  k = f(u, p, t+c3*dt)
  # u4
  tmp = α40 * uprev + α43 * u + β43 * dt * k
  k = f(tmp, p, t+c4*dt)
  # u5
  tmp = α50 * uprev + α51 * u₁ + α54 * tmp + β54 * dt * k
  k = f(tmp, p, t+c5*dt)
  # u6
  tmp = tmp + β65 * dt * k
  k = f(tmp, p, t+c6*dt)
  # u
  u = α73 * u + α76 * tmp + β76 * dt * k

  integrator.fsallast = f(u, p, t+dt) # For interpolation, then FSAL'd
  integrator.k[1] = integrator.fsalfirst
  integrator.u = u
end

function initialize!(integrator,cache::SSPRK73Cache)
  @unpack k,fsalfirst = cache
  integrator.fsalfirst = fsalfirst
  integrator.fsallast = k
  integrator.kshortsize = 1
  resize!(integrator.k, integrator.kshortsize)
  integrator.k[1] = integrator.fsalfirst
  integrator.f(integrator.fsalfirst,integrator.uprev,integrator.p,integrator.t) # FSAL for interpolation
end

@muladd function perform_step!(integrator,cache::SSPRK73Cache,repeat_step=false)
  @unpack t,dt,uprev,u,f,p = integrator
  @unpack k,tmp,u₁,fsalfirst,stage_limiter!,step_limiter! = cache
  @unpack α40,α43,α50,α51,α54,α73,α76,β10,β21,β32,β43,β54,β65,β76,c1,c2,c3,c4,c5,c6 = cache.tab

  # u1
  @. u₁ = uprev + β10 * dt * integrator.fsalfirst
  stage_limiter!(u₁, f, t+c1*dt)
  f(k,u₁,p,t+c1*dt)
  # u2
  @. tmp = u₁ + β21 * dt * k
  stage_limiter!(tmp, f, t+c2*dt)
  f( k,  tmp, p, t+c2*dt)
  # u3 -> stored as u
  @. u = tmp + β32 * dt * k
  stage_limiter!(u, f, t+c3*dt)
  f( k,  u, p, t+c3*dt)
  # u4
  @. tmp = α40 * uprev + α43 * u + β43 * dt * k
  stage_limiter!(tmp, f, t+c4*dt)
  f( k,  tmp, p, t+c4*dt)
  # u5
  @. tmp = α50 * uprev + α51 * u₁ + α54 * tmp + β54 * dt * k
  stage_limiter!(tmp, f, t+c5*dt)
  f( k,  tmp, p, t+c5*dt)
  # u6
  @. tmp = tmp + β65 * dt * k
  stage_limiter!(tmp, f, t+c6*dt)
  f( k,  tmp, p, t+c6*dt)
  # u
  @. u = α73 * u + α76 * tmp + β76 * dt * k
  stage_limiter!(u, f, t+dt)
  step_limiter!(u, f, t+dt)
  f( k,  u, p, t+dt)
end


function initialize!(integrator,cache::SSPRK83ConstantCache)
  integrator.fsalfirst = integrator.f(integrator.uprev,integrator.p,integrator.t) # Pre-start fsal
  integrator.kshortsize = 1
  integrator.k = typeof(integrator.k)(undef, integrator.kshortsize)

  # Avoid undefined entries if k is an array of arrays
  integrator.fsallast = zero(integrator.fsalfirst)
  integrator.k[1] = integrator.fsalfirst
end

@muladd function perform_step!(integrator,cache::SSPRK83ConstantCache,repeat_step=false)
  @unpack t,dt,uprev,u,f,p = integrator
  @unpack α50,α51,α54,α61,α65,α72,α73,α76,β10,β21,β32,β43,β54,β65,β76,β87,c1,c2,c3,c4,c5,c6,c7 = cache

  # u1 -> save as u
  u = uprev + β10 * dt * integrator.fsalfirst
  k = f(u, p, t+c1*dt)
  # u2
  u₂ = u + β21 * dt * k
  k = f(u₂,p,t+c2*dt)
  # u3
  u₃ = u₂ + β32 * dt * k
  k = f(u₃,p,t+c3*dt)
  # u4
  tmp = u₃ + β43 * dt * k
  k = f(tmp, p, t+c4*dt)
  # u5
  tmp = α50 * uprev + α51 * u + α54 * tmp + β54 * dt * k
  k = f(tmp, p, t+c5*dt)
  # u6
  tmp = α61 * u + α65 * tmp + β65 * dt * k
  k = f(tmp, p, t+c6*dt)
  # u7
  tmp = α72 * u₂ + α73 * u₃ + α76 * tmp + β76 * dt * k
  k = f(tmp, p, t+c7*dt)
  # u
  u = tmp + β87 * dt * k

  integrator.fsallast = f(u, p, t+dt) # For interpolation, then FSAL'd
  integrator.k[1] = integrator.fsalfirst
  integrator.u = u
end

function initialize!(integrator,cache::SSPRK83Cache)
  @unpack k,fsalfirst = cache
  integrator.fsalfirst = fsalfirst
  integrator.fsallast = k
  integrator.kshortsize = 1
  resize!(integrator.k, integrator.kshortsize)
  integrator.k[1] = integrator.fsalfirst
  integrator.f(integrator.fsalfirst,integrator.uprev,integrator.p,integrator.t) # FSAL for interpolation
end

@muladd function perform_step!(integrator,cache::SSPRK83Cache,repeat_step=false)
  @unpack t,dt,uprev,u,f,p = integrator
  @unpack k,tmp,u₂,u₃,fsalfirst,stage_limiter!,step_limiter! = cache
  @unpack α50,α51,α54,α61,α65,α72,α73,α76,β10,β21,β32,β43,β54,β65,β76,β87,c1,c2,c3,c4,c5,c6,c7 = cache.tab

  # u1 -> save as u
  @. u = uprev + β10 * dt * integrator.fsalfirst
  stage_limiter!(u, f, t+c1*dt)
  f( k,  u, p, t+c1*dt)
  # u2
  @. u₂ = u + β21 * dt * k
  stage_limiter!(u₂, f, t+c2*dt)
  f(k,u₂,p,t+c2*dt)
  # u3
  @. u₃ = u₂ + β32 * dt * k
  stage_limiter!(u₃, f, t+c3*dt)
  f(k,u₃,p,t+c3*dt)
  # u4
  @. tmp = u₃ + β43 * dt * k
  stage_limiter!(tmp, f, t+c4*dt)
  f( k,  tmp, p, t+c4*dt)
  # u5
  @. tmp = α50 * uprev + α51 * u + α54 * tmp + β54 * dt * k
  stage_limiter!(tmp, f, t+c5*dt)
  f( k,  tmp, p, t+c5*dt)
  # u6
  @. tmp = α61 * u + α65 * tmp + β65 * dt * k
  stage_limiter!(tmp, f, t+c6*dt)
  f( k,  tmp, p, t+c6*dt)
  # u7
  @. tmp = α72 * u₂ + α73 * u₃ + α76 * tmp + β76 * dt * k
  stage_limiter!(tmp, f, t+c7*dt)
  f( k,  tmp, p, t+c7*dt)
  # u
  @. u = tmp + β87 * dt * k
  stage_limiter!(u, f, t+dt)
  step_limiter!(u, f, t+dt)
  f( k,  u, p, t+dt)
end


function initialize!(integrator,cache::SSPRK432ConstantCache)
  integrator.kshortsize = 1
  integrator.k = typeof(integrator.k)(undef, integrator.kshortsize)
  integrator.fsalfirst = integrator.f(integrator.uprev,integrator.p,integrator.t) # Pre-start fsal

  # Avoid undefined entries if k is an array of arrays
  integrator.fsallast = zero(integrator.fsalfirst)
  integrator.k[1] = integrator.fsalfirst
end

@muladd function perform_step!(integrator,cache::SSPRK432ConstantCache,repeat_step=false)
  @unpack t,dt,uprev,u,f,p = integrator
  dt_2 = dt / 2

  # u1
  u = uprev + dt_2*integrator.fsalfirst
  k = f(u, p, t+dt_2)
  # u2
  u = u + dt_2*k
  k = f(u, p, t+dt)
  u = u + dt_2*k
  if integrator.opts.adaptive
    utilde = (uprev + 2*u) / 3
  end
  # u3
  u = (2*uprev + u) / 3
  k = f(u, p, t+dt_2)
  # u
  u = u + dt_2*k

  integrator.fsallast = f(u, p, t+dt)
  if integrator.opts.adaptive
    utilde = utilde - u
    atmp = calculate_residuals(utilde, uprev, u, integrator.opts.abstol, integrator.opts.reltol, integrator.opts.internalnorm)
    integrator.EEst = integrator.opts.internalnorm(atmp)
  end
  integrator.k[1] = integrator.fsalfirst
  integrator.u = u
end

function initialize!(integrator,cache::SSPRK432Cache)
  integrator.kshortsize = 1
  resize!(integrator.k, integrator.kshortsize)
  integrator.fsalfirst = cache.fsalfirst  # done by pointers, no copying
  integrator.fsallast = cache.k
  integrator.k[1] = integrator.fsalfirst
  integrator.f(integrator.fsalfirst, integrator.uprev, integrator.p, integrator.t) # Pre-start fsal
end

@muladd function perform_step!(integrator,cache::SSPRK432Cache,repeat_step=false)
  @unpack t,dt,uprev,u,f,p = integrator
  @unpack k,fsalfirst,utilde,atmp,stage_limiter!,step_limiter! = cache
  dt_2 = dt / 2

  # u1
  @. u = uprev + dt_2*fsalfirst
  stage_limiter!(u, f, t+dt_2)
  f( k,  u, p, t+dt_2)
  # u2
  @. u = u + dt_2*k
  stage_limiter!(u, f, t+dt)
  f( k,  u, p, t+dt)
  #
  @. u = u + dt_2*k
  stage_limiter!(u, f, t+dt+dt_2)
  if integrator.opts.adaptive
    @. utilde = (uprev + 2*u) / 3
  end
  # u3
  @. u = (2*uprev + u) / 3
  f( k,  u, p, t+dt_2)
  #
  @. u = u + dt_2*k
  stage_limiter!(u, f, t+dt)
  step_limiter!(u, f, t+dt)

  if integrator.opts.adaptive
    @. utilde = utilde - u
    calculate_residuals!(atmp, utilde, uprev, u, integrator.opts.abstol, integrator.opts.reltol, integrator.opts.internalnorm)
    integrator.EEst = integrator.opts.internalnorm(atmp)
  end
  f( k,  u, p, t+dt)
end

function initialize!(integrator,cache::SSPRKMSVS32ConstantCache)
  integrator.kshortsize = 1
  integrator.k = typeof(integrator.k)(undef, integrator.kshortsize)
  integrator.fsalfirst = integrator.f(integrator.uprev,integrator.p,integrator.t) # Pre-start fsal

  # Avoid undefined entries if k is an array of arrays
  integrator.fsallast = zero(integrator.fsalfirst)
  integrator.k[1] = integrator.fsalfirst
end

@muladd function perform_step!(integrator,cache::SSPRKMSVS32ConstantCache,repeat_step=false)
  @unpack t,dt,uprev,u,f,p = integrator
  @unpack u_1,u_2 = cache
  # u1 -> stored as u
  if cache.step < 3
    u = uprev + dt*integrator.fsalfirst
    k = f(u, p, t+dt)
    u = (uprev + u + dt*k) / 2
      if cache.step == 1
        u_2 = uprev
      else
        u_1 = uprev
      end
  # u
  else
    u = 0.75*(uprev + 2*dt*integrator.fsalfirst) + 0.25*u_2
    u_2 = u_1
    u_1 = uprev
  end
  integrator.fsallast = f(u, p, t+dt) # For interpolation, then FSAL'd
  integrator.k[1] = integrator.fsalfirst
  integrator.u = u
  cache.step += 1
  cache.u_1 = u_1
  cache.u_2 = u_2
end

function initialize!(integrator,cache::SSPRKMSVS32Cache)
  integrator.kshortsize = 1
  resize!(integrator.k, integrator.kshortsize)
  integrator.fsalfirst = cache.fsalfirst  # done by pointers, no copying
  integrator.fsallast = cache.k
  integrator.k[1] = integrator.fsalfirst
  integrator.f(integrator.fsalfirst, integrator.uprev, integrator.p, integrator.t) # Pre-start fsal
end

@muladd function perform_step!(integrator,cache::SSPRKMSVS32Cache,repeat_step=false)
  @unpack t,dt,uprev,u,f,p = integrator
  @unpack k,fsalfirst,u_1,u_2 = cache
  # u1 -> stored as u
  if cache.step < 3
  @. u = uprev + dt*integrator.fsalfirst
  k = f(u, p, t+dt)

  @. u = (uprev + u + dt*k) / 2

  if cache.step == 1
    u_2 = uprev
  else
    u_1 = uprev
  end
  # u
  else
  @. u = 0.75*(uprev + 2*dt*integrator.fsalfirst) + 0.25*u_2

    u_2 = u_1
    u_1 = uprev
  end
  cache.step += 1
  cache.u_1 = u_1
  cache.u_2 = u_2

  f(k,u, p, t+dt) # For interpolation, then FSAL'd
end

function initialize!(integrator,cache::SSPRKMSVS43ConstantCache)
  integrator.kshortsize = 1
  integrator.k = typeof(integrator.k)(undef, integrator.kshortsize)
  integrator.fsalfirst = integrator.f(integrator.uprev,integrator.p,integrator.t) # Pre-start fsal

  # Avoid undefined entries if k is an array of arrays
  integrator.fsallast = zero(integrator.fsalfirst)
  integrator.k[1] = integrator.fsalfirst
end

@muladd function perform_step!(integrator,cache::SSPRKMSVS43ConstantCache,repeat_step=false)
  @unpack t,dt,uprev,u,f,p = integrator
  @unpack u_1,u_2,u_3 = cache
  #for ssp method in starting procedure
  # u1 -> stored as u
  if cache.step < 4
    u = uprev + dt*integrator.fsalfirst
    k = f(u, p, t+dt)
    u = (uprev + u + dt*k) / 2
      if cache.step == 1
        u_3 = uprev
      end
      if cache.step == 2
        u_2 = uprev
      end
      if cache.step == 3
        u_1 = uprev
      end
  # u
  else
    u = 0.75*(uprev + 2*dt*integrator.fsalfirst) + 0.25*u_2
    u_3 = u_2
    u_2 = u_1
    u_1 = uprev
  end
  integrator.fsallast = f(u, p, t+dt) # For interpolation, then FSAL'd
  integrator.k[1] = integrator.fsalfirst
  integrator.u = u
  cache.step += 1
  cache.u_1 = u_1
  cache.u_2 = u_2
  cache.u_3 = u_3
end

function initialize!(integrator,cache::SSPRKMSVS43Cache)
  integrator.kshortsize = 1
  resize!(integrator.k, integrator.kshortsize)
  integrator.fsalfirst = cache.fsalfirst  # done by pointers, no copying
  integrator.fsallast = cache.k
  integrator.k[1] = integrator.fsalfirst
  integrator.f(integrator.fsalfirst, integrator.uprev, integrator.p, integrator.t) # Pre-start fsal
end


@muladd function perform_step!(integrator,cache::SSPRKMSVS43Cache,repeat_step=false)
  @unpack t,dt,uprev,uprev2,u,f,p = integrator
  @unpack k,fsalfirst,u_1,u_2,u_3 = cache
  #for ssp method in starting procedure
  # u1 -> stored as u
  if cache.step < 4
    @. u = uprev + dt*integrator.fsalfirst
    k = f(u, p, t+dt)
    @. u = (uprev + u + dt*k) / 2
    if cache.step == 1
      u_3 = uprev
    end
    if cache.step == 2
      u_2 = uprev
    end
    if cache.step == 3
      u_1 = uprev
    end
  # u
  else
    k = f(u_3,p,t+dt)
    @. u = (16/27)*uprev + (16/9)*dt*integrator.fsalfirst + (11/27)*u_3 + (4/9)*dt*k
    u_3 = u_2
    u_2 = u_1
    u_1 = uprev
  end
  integrator.fsallast = f(u, p, t+dt) # For interpolation, then FSAL'd
  integrator.k[1] = integrator.fsalfirst
  integrator.u = u
  cache.step += 1
  cache.u_1 = u_1
  cache.u_2 = u_2
  cache.u_3 = u_3

  f( k,  u, p, t+dt)
end

function initialize!(integrator,cache::SSPRK932ConstantCache)
  integrator.kshortsize = 1
  integrator.k = typeof(integrator.k)(undef, integrator.kshortsize)
  integrator.fsalfirst = integrator.f(integrator.uprev,integrator.p,integrator.t) # Pre-start fsal

  # Avoid undefined entries if k is an array of arrays
  integrator.fsallast = zero(integrator.fsalfirst)
  integrator.k[1] = integrator.fsalfirst
end

@muladd function perform_step!(integrator,cache::SSPRK932ConstantCache,repeat_step=false)
  @unpack t,dt,uprev,u,f,p = integrator
  dt_6 = dt / 6
  dt_3 = dt / 3
  dt_2 = dt / 2

  # u1
  u = uprev + dt_6*integrator.fsalfirst
  k = f(u, p, t+dt_6)
  # u2
  u = u + dt_6*k
  k = f(u, p, t+dt_3)
  # u3
  u = u + dt_6*k
  k = f(u, p, t+dt_2)
  # u4
  u = u + dt_6*k
  k = f(u, p, t+2*dt_3)
  # u5
  u = u + dt_6*k
  k = f(u, p, t+5*dt_6)
  # u6
  u = u + dt_6*k
  if integrator.opts.adaptive
    k = f(u, p, t+dt)
    utilde = (uprev + 6*u + 6*dt*k) / 7
  end
  # u6*
  u = (3*uprev + dt_2*integrator.fsalfirst + 2*u) / 5
  k = f(u, p, t+dt_2)
  # u7*
  u = u + dt_6*k
  k = f(u, p, t+2*dt_3)
  # u8*
  u = u + dt_6*k
  k = f(u, p, t+5*dt_6)
  # u
  u = u + dt_6*k

  integrator.fsallast = f(u, p, t+dt)
  if integrator.opts.adaptive
    utilde = utilde - u
    atmp = calculate_residuals(utilde, uprev, u, integrator.opts.abstol, integrator.opts.reltol, integrator.opts.internalnorm)
    integrator.EEst = integrator.opts.internalnorm(atmp)
  end
  integrator.k[1] = integrator.fsalfirst
  integrator.u = u
end

function initialize!(integrator,cache::SSPRK932Cache)
  integrator.kshortsize = 1
  resize!(integrator.k, integrator.kshortsize)
  integrator.fsalfirst = cache.fsalfirst  # done by pointers, no copying
  integrator.fsallast = cache.k
  integrator.k[1] = integrator.fsalfirst
  integrator.f(integrator.fsalfirst, integrator.uprev, integrator.p, integrator.t) # Pre-start fsal
end

@muladd function perform_step!(integrator,cache::SSPRK932Cache,repeat_step=false)
  @unpack t,dt,uprev,u,f,p = integrator
  @unpack k,fsalfirst,utilde,atmp,stage_limiter!,step_limiter! = cache
  dt_6 = dt / 6
  dt_3 = dt / 3
  dt_2 = dt / 2

  # u1
  @. u = uprev + dt_6*fsalfirst
  stage_limiter!(u, f, t+dt_6)
  f( k,  u, p, t+dt_6)
  # u2
  @. u = u + dt_6*k
  stage_limiter!(u, f, t+dt_3)
  f( k,  u, p, t+dt_3)
  # u3
  @. u = u + dt_6*k
  stage_limiter!(u, f, t+dt_2)
  f( k,  u, p, t+dt_2)
  # u4
  @. u = u + dt_6*k
  stage_limiter!(u, f, t+2*dt_3)
  f( k,  u, p, t+2*dt_3)
  # u5
  @. u = u + dt_6*k
  stage_limiter!(u, f, t+5*dt_6)
  f( k,  u, p, t+5*dt_6)
  # u6
  @. u = u + dt_6*k
  if integrator.opts.adaptive
    stage_limiter!(u, f, t+dt)
    f( k,  u, p, t+dt)
    @. utilde = (uprev + 6*u + 6*dt*k) / 7
    stage_limiter!(utilde, f, t+dt)
  end
  # u6*
  @. u = (3*uprev + dt_2*fsalfirst + 2*u) / 5
  stage_limiter!(u, f, t+dt_6)
  f( k,  u, p, t+dt_2)
  # u7*
  @. u = u + dt_6*k
  stage_limiter!(u, f, t+2*dt_3)
  f( k,  u, p, t+2*dt_3)
  # u8*
  @. u = u + dt_6*k
  stage_limiter!(u, f, t+5*dt_6)
  f( k,  u, p, t+5*dt_6)
  # u9*
  @. u = u + dt_6*k
  stage_limiter!(u, f, t+dt)
  step_limiter!(u, f, t+dt)

  if integrator.opts.adaptive
    @. utilde = utilde - u
    calculate_residuals!(atmp, utilde, uprev, u, integrator.opts.abstol, integrator.opts.reltol, integrator.opts.internalnorm)
    integrator.EEst = integrator.opts.internalnorm(atmp)
  end
  f( k,  u, p, t+dt)
end


function initialize!(integrator,cache::SSPRK54ConstantCache)
  integrator.fsalfirst = integrator.f(integrator.uprev,integrator.p,integrator.t) # Pre-start fsal
  integrator.kshortsize = 2
  integrator.k = typeof(integrator.k)(undef, integrator.kshortsize)

  # Avoid undefined entries if k is an array of arrays
  integrator.fsallast = zero(integrator.fsalfirst)
  integrator.k[1] = integrator.fsalfirst
  integrator.k[2] = integrator.fsallast
end

@muladd function perform_step!(integrator,cache::SSPRK54ConstantCache,repeat_step=false)
  @unpack t,dt,uprev,u,f,p = integrator
  @unpack β10,α20,α21,β21,α30,α32,β32,α40,α43,β43,α52,α53,β53,α54,β54,c1,c2,c3,c4 = cache

  # u₁
  u₂ = uprev + β10 * dt * integrator.fsalfirst
  k = f(u₂,p,t+c1*dt)
  # u₂
  u₂ = α20 * uprev + α21 * u₂ + β21 * dt * k
  k = f(u₂,p,t+c2*dt)
  # u₃
  u₃ = α30 * uprev + α32 * u₂ + β32 * dt * k
  k₃ = f(u₃,p,t+c3*dt)
  # u₄ -> stored as tmp
  tmp = α40 * uprev + α43 * u₃ + β43 * dt * k₃
  k = f(tmp, p, t+c4*dt)
  # u
  u = α52 * u₂ + α53 * u₃ + β53 * dt * k₃ + α54 * tmp + β54 * dt * k

  integrator.fsallast = f(u, p, t+dt) # For interpolation, then FSAL'd
  integrator.k[1] = integrator.fsalfirst
  integrator.k[2] = integrator.fsallast
  integrator.u = u
end

function initialize!(integrator,cache::SSPRK54Cache)
  @unpack k,fsalfirst = cache
  integrator.fsalfirst = fsalfirst
  integrator.fsallast = k
  integrator.kshortsize = 2
  resize!(integrator.k, integrator.kshortsize)
  integrator.k[1] = integrator.fsalfirst
  integrator.k[2] = integrator.fsallast
  integrator.f(integrator.fsalfirst,integrator.uprev,integrator.p,integrator.t) # FSAL for interpolation
end

@muladd function perform_step!(integrator,cache::SSPRK54Cache,repeat_step=false)
  @unpack t,dt,uprev,u,f,p = integrator
  @unpack k,k₃,u₂,u₃,tmp,fsalfirst,stage_limiter!,step_limiter! = cache
  @unpack β10,α20,α21,β21,α30,α32,β32,α40,α43,β43,α52,α53,β53,α54,β54,c1,c2,c3,c4 = cache.tab

  # u₁
  @. u₂ = uprev + β10 * dt * integrator.fsalfirst
  stage_limiter!(u₂, f, t+c1*dt)
  f(k,u₂,p,t+c1*dt)
  # u₂
  @. u₂ = α20 * uprev + α21 * u₂ + β21 * dt * k
  stage_limiter!(u₂, f, t+c2*dt)
  f(k,u₂,p,t+c2*dt)
  # u₃
  @. u₃ = α30 * uprev + α32 * u₂ + β32 * dt * k
  stage_limiter!(u₃, f, t+c3*dt)
  f(k₃,u₃,p,t+c3*dt)
  # u₄ -> stored as tmp
  @. tmp = α40 * uprev + α43 * u₃ + β43 * dt * k₃
  stage_limiter!(tmp, f, t+c4*dt)
  f( k,  tmp, p, t+c4*dt)
  # u
  @. u = α52 * u₂ + α53 * u₃ + β53 * dt * k₃ + α54 * tmp + β54 * dt * k
  stage_limiter!(u, f, t+dt)
  step_limiter!(u, f, t+dt)
  f( k,  u, p, t+dt)
end


function initialize!(integrator,cache::SSPRK104ConstantCache)
  integrator.fsalfirst = integrator.f(integrator.uprev,integrator.p,integrator.t) # Pre-start fsal
  integrator.kshortsize = 2
  integrator.k = typeof(integrator.k)(undef, integrator.kshortsize)

  # Avoid undefined entries if k is an array of arrays
  integrator.fsallast = zero(integrator.fsalfirst)
  integrator.k[1] = integrator.fsalfirst
  integrator.k[2] = integrator.fsallast
end

@muladd function perform_step!(integrator,cache::SSPRK104ConstantCache,repeat_step=false)
  @unpack t,dt,uprev,u,f,p = integrator
  dt_6 = dt/6
  dt_3 = dt/3
  dt_2 = dt/2

  tmp = uprev + dt_6 * integrator.fsalfirst # u₁
  k = f(tmp, p, t+dt_6)
  tmp = tmp + dt_6 * k # u₂
  k = f(tmp, p, t+dt_3)
  tmp = tmp + dt_6 * k # u₃
  k = f(tmp, p, t+dt_2)
  u = tmp + dt_6 * k # u₄
  k₄ = f(u, p, t+2*dt_3)
  tmp = (3*uprev + 2*u + dt_3 * k₄) / 5 # u₅
  k = f(tmp, p, t+dt_3)
  tmp = tmp + dt_6 * k # u₆
  k = f(tmp, p, t+dt_2)
  tmp = tmp + dt_6 * k # u₇
  k = f(tmp, p, t+2*dt_3)
  tmp = tmp + dt_6 * k # u₈
  k = f(tmp, p, t+5*dt_6)
  tmp = tmp + dt_6 * k # u₉
  k = f(tmp, p, t+dt)
  u = (uprev + 9*(u + dt_6*k₄) + 15*(tmp + dt_6*k)) / 25

  integrator.fsallast = f(u, p, t+dt) # For interpolation, then FSAL'd
  integrator.k[1] = integrator.fsalfirst
  integrator.k[2] = integrator.fsallast
  integrator.u = u
end

function initialize!(integrator,cache::SSPRK104Cache)
  @unpack k,fsalfirst = cache
  integrator.fsalfirst = fsalfirst
  integrator.fsallast = k
  integrator.kshortsize = 2
  resize!(integrator.k, integrator.kshortsize)
  integrator.k[1] = integrator.fsalfirst
  integrator.k[2] = integrator.fsallast
  integrator.f(integrator.fsalfirst,integrator.uprev,integrator.p,integrator.t) # FSAL for interpolation
end

@muladd function perform_step!(integrator,cache::SSPRK104Cache,repeat_step=false)
  @unpack t,dt,uprev,u,f,p = integrator
  @unpack k,k₄,tmp,fsalfirst,stage_limiter!,step_limiter! = cache
  dt_6 = dt/6
  dt_3 = dt/3
  dt_2 = dt/2

  @. tmp = uprev + dt_6 * integrator.fsalfirst
  stage_limiter!(tmp, f, t+dt_6)
  f( k,  tmp, p, t+dt_6)
  @. tmp = tmp + dt_6 * k
  stage_limiter!(tmp, f, t+dt_3)
  f( k,  tmp, p, t+dt_3)
  @. tmp = tmp + dt_6 * k
  stage_limiter!(tmp, f, t+dt_2)
  f( k,  tmp, p, t+dt_2)
  @. u = tmp + dt_6 * k
  stage_limiter!(u, f, t+2*dt_3)
  f(k₄,u,p,t+2*dt_3)
  @. tmp = (3*uprev + 2*u + 2*dt_6 * k₄) / 5
  stage_limiter!(tmp, f, t+dt_3)
  f( k,  tmp, p, t+dt_3)
  @. tmp = tmp + dt_6 * k
  stage_limiter!(tmp, f, t+dt_2)
  f( k,  tmp, p, t+dt_2)
  @. tmp = tmp + dt_6 * k
  stage_limiter!(tmp, f, t+2*dt_3)
  f( k,  tmp, p, t+2*dt_3)
  @. tmp = tmp + dt_6 * k
  stage_limiter!(tmp, f, t+5*dt_6)
  f( k,  tmp, p, t+5*dt_6)
  @. tmp = tmp + dt_6 * k
  stage_limiter!(tmp, f, t+dt)
  f( k,  tmp, p, t+dt)
  @. u = (uprev + 9*(u + dt_6*k₄) + 15*(tmp + dt_6*k)) / 25
  stage_limiter!(u, f, t+dt)
  step_limiter!(u, f, t+dt)
  f(k, u, p, t+dt)
end

function initialize!(integrator,cache::ORK256ConstantCache)
<<<<<<< HEAD
	integrator.fsalfirst = integrator.f(integrator.uprev, integrator.p, integrator.t) # Pre-start fsal
	integrator.kshortsize = 1
	integrator.k = typeof(integrator.k)(undef, integrator.kshortsize)

	# Avoid undefined entries if k is an array of arrays
	integrator.fsallast = zero(integrator.fsalfirst)
	integrator.k[1] = integrator.fsalfirst
=======
  integrator.fsalfirst = integrator.f(integrator.uprev, integrator.p, integrator.t) # Pre-start fsal
  integrator.kshortsize = 1
  integrator.k = typeof(integrator.k)(undef, integrator.kshortsize)

  # Avoid undefined entries if k is an array of arrays
  integrator.fsallast = zero(integrator.fsalfirst)
  integrator.k[1] = integrator.fsalfirst
>>>>>>> 0c23d5b5
end

@muladd function perform_step!(integrator,cache::ORK256ConstantCache,repeat_step=false)
  @unpack t,dt,uprev,u,f,p = integrator
  @unpack α2,α3,α4,α5,β1,β2,β3,β4,β5,c2,c3,c4,c5 = cache

  # u1
  tmp = dt*integrator.fsalfirst
  u   = uprev + β1*tmp
  # u2
  tmp = α2*tmp + dt*f(u, p, t+c2*dt)
  u   = u + β2*tmp
  # u3
  tmp = α3*tmp + dt*f(u, p, t+c3*dt)
  u   = u + β3*tmp
  # u4
  tmp = α4*tmp + dt*f(u, p, t+c4*dt)
  u   = u + β4*tmp
  # u
  tmp = α5*tmp + dt*f(u, p, t+c5*dt)
  u   = u + β5*tmp

  integrator.fsallast = f(u, p, t+dt) # For interpolation, then FSAL'd
  integrator.k[1] = integrator.fsalfirst
  integrator.u = u
end

function initialize!(integrator,cache::ORK256Cache)
  @unpack k,fsalfirst = cache
  integrator.fsalfirst = fsalfirst
  integrator.fsallast = k
  integrator.kshortsize = 1
  resize!(integrator.k, integrator.kshortsize)
  integrator.k[1] = integrator.fsalfirst
  integrator.f(integrator.fsalfirst,integrator.uprev,integrator.p,integrator.t) # FSAL for interpolation
end

@muladd function perform_step!(integrator,cache::ORK256Cache,repeat_step=false)
  @unpack t,dt,uprev,u,f,p = integrator
  @unpack k,fsalfirst,tmp = cache
  @unpack α2,α3,α4,α5,β1,β2,β3,β4,β5,c2,c3,c4,c5 = cache.tab

  # u1
  @. tmp = dt*fsalfirst
  @. u   = uprev + β1*tmp
  # u2
  f( k,  u, p, t+c2*dt)
  @. tmp = α2*tmp + dt*k
  @. u   = u + β2*tmp
  # u3
  f( k,  u, p, t+c3*dt)
  @. tmp = α3*tmp + dt*k
  @. u   = u + β3*tmp
  # u4
  f( k,  u, p, t+c4*dt)
  @. tmp = α4*tmp + dt*k
  @. u   = u + β4*tmp
  # u
  f( k,  u, p, t+c5*dt)
  @. tmp = α5*tmp + dt*k
  @. u   = u + β5*tmp

  f( k,  u, p, t+dt)
end<|MERGE_RESOLUTION|>--- conflicted
+++ resolved
@@ -1213,15 +1213,6 @@
 end
 
 function initialize!(integrator,cache::ORK256ConstantCache)
-<<<<<<< HEAD
-	integrator.fsalfirst = integrator.f(integrator.uprev, integrator.p, integrator.t) # Pre-start fsal
-	integrator.kshortsize = 1
-	integrator.k = typeof(integrator.k)(undef, integrator.kshortsize)
-
-	# Avoid undefined entries if k is an array of arrays
-	integrator.fsallast = zero(integrator.fsalfirst)
-	integrator.k[1] = integrator.fsalfirst
-=======
   integrator.fsalfirst = integrator.f(integrator.uprev, integrator.p, integrator.t) # Pre-start fsal
   integrator.kshortsize = 1
   integrator.k = typeof(integrator.k)(undef, integrator.kshortsize)
@@ -1229,7 +1220,6 @@
   # Avoid undefined entries if k is an array of arrays
   integrator.fsallast = zero(integrator.fsalfirst)
   integrator.k[1] = integrator.fsalfirst
->>>>>>> 0c23d5b5
 end
 
 @muladd function perform_step!(integrator,cache::ORK256ConstantCache,repeat_step=false)
