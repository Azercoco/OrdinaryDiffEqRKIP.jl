--- conflicted
+++ resolved
@@ -1118,7 +1118,6 @@
   @. u   = u + β5*tmp
 
   f( k,  u, p, t+dt)
-<<<<<<< HEAD
 end
 
 
@@ -1203,6 +1202,4 @@
   @. u   = u + β6*dt*k6
 
   f( k,  u, p, t+dt)
-=======
->>>>>>> f73fc809
 end