--- conflicted
+++ resolved
@@ -4,25 +4,14 @@
 ## y₁ = y₀ + hy'₀ + h²∑b̄ᵢk'ᵢ
 ## y'₁ = y'₀ + h∑bᵢk'ᵢ
 
-<<<<<<< HEAD
 const NystromCCDefaultInitialization = Union{Nystrom4ConstantCache, FineRKN5ConstantCache,
-                                             Nystrom4VelocityIndependentConstantCache,
-                                             Nystrom5VelocityIndependentConstantCache,
-                                             IRKN3ConstantCache, IRKN4ConstantCache,
-                                             DPRKN4ConstantCache, DPRKN5ConstantCache,
-                                             DPRKN6FMConstantCache, DPRKN8ConstantCache,
-                                             DPRKN12ConstantCache, ERKN4ConstantCache,
-                                             ERKN5ConstantCache, ERKN7ConstantCache}
-=======
-const NystromCCDefaultInitialization = Union{Nystrom4ConstantCache,
-    Nystrom4VelocityIndependentConstantCache,
-    Nystrom5VelocityIndependentConstantCache,
-    IRKN3ConstantCache, IRKN4ConstantCache,
-    DPRKN4ConstantCache, DPRKN5ConstantCache,
-    DPRKN6FMConstantCache, DPRKN8ConstantCache,
-    DPRKN12ConstantCache, ERKN4ConstantCache,
-    ERKN5ConstantCache, ERKN7ConstantCache}
->>>>>>> 60a876aa
+   Nystrom4VelocityIndependentConstantCache,
+   Nystrom5VelocityIndependentConstantCache,
+   IRKN3ConstantCache, IRKN4ConstantCache,
+   DPRKN4ConstantCache, DPRKN5ConstantCache,
+   DPRKN6FMConstantCache, DPRKN8ConstantCache,
+   DPRKN12ConstantCache, ERKN4ConstantCache,
+   ERKN5ConstantCache, ERKN7ConstantCache}
 
 function initialize!(integrator, cache::NystromCCDefaultInitialization)
     integrator.kshortsize = 2
@@ -36,25 +25,14 @@
     integrator.fsalfirst = ArrayPartition((kdu, ku))
 end
 
-<<<<<<< HEAD
 const NystromDefaultInitialization = Union{Nystrom4Cache, FineRKN5Cache,
-                                           Nystrom4VelocityIndependentCache,
-                                           Nystrom5VelocityIndependentCache,
-                                           IRKN3Cache, IRKN4Cache,
-                                           DPRKN4Cache, DPRKN5Cache,
-                                           DPRKN6FMCache, DPRKN8Cache,
-                                           DPRKN12Cache, ERKN4Cache,
-                                           ERKN5Cache, ERKN7Cache}
-=======
-const NystromDefaultInitialization = Union{Nystrom4Cache,
-    Nystrom4VelocityIndependentCache,
-    Nystrom5VelocityIndependentCache,
-    IRKN3Cache, IRKN4Cache,
-    DPRKN4Cache, DPRKN5Cache,
-    DPRKN6FMCache, DPRKN8Cache,
-    DPRKN12Cache, ERKN4Cache,
-    ERKN5Cache, ERKN7Cache}
->>>>>>> 60a876aa
+   Nystrom4VelocityIndependentCache,
+   Nystrom5VelocityIndependentCache,
+   IRKN3Cache, IRKN4Cache,
+   DPRKN4Cache, DPRKN5Cache,
+   DPRKN6FMCache, DPRKN8Cache,
+   DPRKN12Cache, ERKN4Cache,
+   ERKN5Cache, ERKN7Cache}
 
 function initialize!(integrator, cache::NystromDefaultInitialization)
     @unpack fsalfirst, k = cache
