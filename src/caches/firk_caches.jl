mutable struct RadauIIA3ConstantCache{F, Tab, Tol, Dt, U, JType} <:
               OrdinaryDiffEqConstantCache
    uf::F
    tab::Tab
    κ::Tol
    ηold::Tol
    iter::Int
    cont1::U
    cont2::U
    cont3::U
    dtprev::Dt
    W_γdt::Dt
    status::NLStatus
    J::JType
end

function alg_cache(alg::RadauIIA3, u, rate_prototype, ::Type{uEltypeNoUnits},
        ::Type{uBottomEltypeNoUnits},
        ::Type{tTypeNoUnits}, uprev, uprev2, f, t, dt, reltol, p, calck,
        ::Val{false}) where {uEltypeNoUnits, uBottomEltypeNoUnits, tTypeNoUnits}
    uf = UDerivativeWrapper(f, t, p)
    uToltype = constvalue(uBottomEltypeNoUnits)
    tab = RadauIIA3Tableau(uToltype, constvalue(tTypeNoUnits))

    κ = convert(uToltype, 1 // 100)
    J = false .* _vec(rate_prototype) .* _vec(rate_prototype)'

    RadauIIA3ConstantCache(uf, tab, κ, one(uToltype), 10000, u, u, u, dt, dt,
        Convergence, J)
end

mutable struct RadauIIA3Cache{uType, cuType, uNoUnitsType, rateType, JType, W1Type, UF, JC,
    F1, Tab, Tol, Dt, rTol, aTol, StepLimiter} <: OrdinaryDiffEqMutableCache
    u::uType
    uprev::uType
    z1::uType
    z2::uType
    w1::uType
    w2::uType
    dw12::cuType
    cubuff::cuType
    cont1::uType
    cont2::uType
    du1::rateType
    fsalfirst::rateType
    k::rateType
    k2::rateType
    fw1::rateType
    fw2::rateType
    J::JType
    W1::W1Type
    uf::UF
    tab::Tab
    κ::Tol
    ηold::Tol
    iter::Int
    tmp::uType
    atmp::uNoUnitsType
    jac_config::JC
    linsolve::F1
    rtol::rTol
    atol::aTol
    dtprev::Dt
    W_γdt::Dt
    status::NLStatus
    step_limiter!::StepLimiter
end

function alg_cache(alg::RadauIIA3, u, rate_prototype, ::Type{uEltypeNoUnits},
        ::Type{uBottomEltypeNoUnits},
        ::Type{tTypeNoUnits}, uprev, uprev2, f, t, dt, reltol, p, calck,
        ::Val{true}) where {uEltypeNoUnits, uBottomEltypeNoUnits, tTypeNoUnits}
    uf = UJacobianWrapper(f, t, p)
    uToltype = constvalue(uBottomEltypeNoUnits)
    tab = RadauIIA3Tableau(uToltype, constvalue(tTypeNoUnits))

    κ = alg.κ !== nothing ? convert(uToltype, alg.κ) : convert(uToltype, 1 // 100)

    z1 = zero(u)
    z2 = zero(u)
    w1 = zero(u)
    w2 = zero(u)
    dw12 = similar(u, Complex{eltype(u)})
    recursivefill!(dw12, false)
    cubuff = similar(u, Complex{eltype(u)})
    recursivefill!(cubuff, false)
    cont1 = zero(u)
    cont2 = zero(u)

    fsalfirst = zero(rate_prototype)
    k = zero(rate_prototype)
    k2 = zero(rate_prototype)
    fw1 = zero(rate_prototype)
    fw2 = zero(rate_prototype)

    J, W1 = build_J_W(alg, u, uprev, p, t, dt, f, uEltypeNoUnits, Val(true))
    W1 = similar(J, Complex{eltype(W1)})
    recursivefill!(W1, false)

    du1 = zero(rate_prototype)

    tmp = zero(u)
    atmp = similar(u, uEltypeNoUnits)
    recursivefill!(atmp, false)
    jac_config = jac_config = build_jac_config(alg, f, uf, du1, uprev, u, tmp, dw12)

    linprob = LinearProblem(W1, _vec(cubuff); u0 = _vec(dw12))
    linsolve = init(linprob, alg.linsolve, alias_A = true, alias_b = true,
        assumptions = LinearSolve.OperatorAssumptions(true))
    #Pl = LinearSolve.InvPreconditioner(Diagonal(_vec(weight))),
    #Pr = Diagonal(_vec(weight)))

    rtol = reltol isa Number ? reltol : zero(reltol)
    atol = reltol isa Number ? reltol : zero(reltol)

    RadauIIA3Cache(u, uprev,
        z1, z2, w1, w2,
        dw12, cubuff, cont1, cont2,
        du1, fsalfirst, k, k2, fw1, fw2,
        J, W1,
        uf, tab, κ, one(uToltype), 10000,
        tmp, atmp, jac_config, linsolve, rtol, atol, dt, dt,
        Convergence, alg.step_limiter!)
end

mutable struct RadauIIA5ConstantCache{F, Tab, Tol, Dt, U, JType} <:
               OrdinaryDiffEqConstantCache
    uf::F
    tab::Tab
    κ::Tol
    ηold::Tol
    iter::Int
    cont1::U
    cont2::U
    cont3::U
    dtprev::Dt
    W_γdt::Dt
    status::NLStatus
    J::JType
end

function alg_cache(alg::RadauIIA5, u, rate_prototype, ::Type{uEltypeNoUnits},
        ::Type{uBottomEltypeNoUnits},
        ::Type{tTypeNoUnits}, uprev, uprev2, f, t, dt, reltol, p, calck,
        ::Val{false}) where {uEltypeNoUnits, uBottomEltypeNoUnits, tTypeNoUnits}
    uf = UDerivativeWrapper(f, t, p)
    uToltype = constvalue(uBottomEltypeNoUnits)
    tab = RadauIIA5Tableau(uToltype, constvalue(tTypeNoUnits))

    κ = alg.κ !== nothing ? convert(uToltype, alg.κ) : convert(uToltype, 1 // 100)
    J = false .* _vec(rate_prototype) .* _vec(rate_prototype)'

    RadauIIA5ConstantCache(uf, tab, κ, one(uToltype), 10000, u, u, u, dt, dt,
        Convergence, J)
end

mutable struct RadauIIA5Cache{uType, cuType, uNoUnitsType, rateType, JType, W1Type, W2Type,
    UF, JC, F1, F2, Tab, Tol, Dt, rTol, aTol, StepLimiter} <:
               OrdinaryDiffEqMutableCache
    u::uType
    uprev::uType
    z1::uType
    z2::uType
    z3::uType
    w1::uType
    w2::uType
    w3::uType
    dw1::uType
    ubuff::uType
    dw23::cuType
    cubuff::cuType
    cont1::uType
    cont2::uType
    cont3::uType
    du1::rateType
    fsalfirst::rateType
    k::rateType
    k2::rateType
    k3::rateType
    fw1::rateType
    fw2::rateType
    fw3::rateType
    J::JType
    W1::W1Type
    W2::W2Type # complex
    uf::UF
    tab::Tab
    κ::Tol
    ηold::Tol
    iter::Int
    tmp::uType
    atmp::uNoUnitsType
    jac_config::JC
    linsolve1::F1
    linsolve2::F2
    rtol::rTol
    atol::aTol
    dtprev::Dt
    W_γdt::Dt
    status::NLStatus
    step_limiter!::StepLimiter
end
TruncatedStacktraces.@truncate_stacktrace RadauIIA5Cache 1

function alg_cache(alg::RadauIIA5, u, rate_prototype, ::Type{uEltypeNoUnits},
        ::Type{uBottomEltypeNoUnits},
        ::Type{tTypeNoUnits}, uprev, uprev2, f, t, dt, reltol, p, calck,
        ::Val{true}) where {uEltypeNoUnits, uBottomEltypeNoUnits, tTypeNoUnits}
    uf = UJacobianWrapper(f, t, p)
    uToltype = constvalue(uBottomEltypeNoUnits)
    tab = RadauIIA5Tableau(uToltype, constvalue(tTypeNoUnits))

    κ = alg.κ !== nothing ? convert(uToltype, alg.κ) : convert(uToltype, 1 // 100)

    z1 = zero(u)
    z2 = zero(u)
    z3 = zero(u)
    w1 = zero(u)
    w2 = zero(u)
    w3 = zero(u)
    dw1 = zero(u)
    ubuff = zero(u)
    dw23 = similar(u, Complex{eltype(u)})
    recursivefill!(dw23, false)
    cubuff = similar(u, Complex{eltype(u)})
    recursivefill!(cubuff, false)
    cont1 = zero(u)
    cont2 = zero(u)
    cont3 = zero(u)

    fsalfirst = zero(rate_prototype)
    k = zero(rate_prototype)
    k2 = zero(rate_prototype)
    k3 = zero(rate_prototype)
    fw1 = zero(rate_prototype)
    fw2 = zero(rate_prototype)
    fw3 = zero(rate_prototype)

    J, W1 = build_J_W(alg, u, uprev, p, t, dt, f, uEltypeNoUnits, Val(true))
    if J isa AbstractSciMLOperator
        error("Non-concrete Jacobian not yet supported by RadauIIA5.")
    end
    W2 = similar(J, Complex{eltype(W1)})
    recursivefill!(W2, false)

    du1 = zero(rate_prototype)

    tmp = zero(u)
    atmp = similar(u, uEltypeNoUnits)
    recursivefill!(atmp, false)
    jac_config = build_jac_config(alg, f, uf, du1, uprev, u, tmp, dw1)

    linprob = LinearProblem(W1, _vec(ubuff); u0 = _vec(dw1))
    linsolve1 = init(linprob, alg.linsolve, alias_A = true, alias_b = true,
        assumptions = LinearSolve.OperatorAssumptions(true))
    #Pl = LinearSolve.InvPreconditioner(Diagonal(_vec(weight))),
    #Pr = Diagonal(_vec(weight)))
    linprob = LinearProblem(W2, _vec(cubuff); u0 = _vec(dw23))
    linsolve2 = init(linprob, alg.linsolve, alias_A = true, alias_b = true,
        assumptions = LinearSolve.OperatorAssumptions(true))
    #Pl = LinearSolve.InvPreconditioner(Diagonal(_vec(weight))),
    #Pr = Diagonal(_vec(weight)))

    rtol = reltol isa Number ? reltol : zero(reltol)
    atol = reltol isa Number ? reltol : zero(reltol)

    RadauIIA5Cache(u, uprev,
        z1, z2, z3, w1, w2, w3,
        dw1, ubuff, dw23, cubuff, cont1, cont2, cont3,
        du1, fsalfirst, k, k2, k3, fw1, fw2, fw3,
        J, W1, W2,
        uf, tab, κ, one(uToltype), 10000,
        tmp, atmp, jac_config, linsolve1, linsolve2, rtol, atol, dt, dt,
<<<<<<< HEAD
        Convergence, alg.step_limiter!)
end
=======
        Convergence)
end

mutable struct RadauIIA7ConstantCache{F, Tab, Tol, Dt, U, JType} <:
    OrdinaryDiffEqConstantCache
    uf::F
    tab::Tab
    κ::Tol
    ηold::Tol
    iter::Int
    cont1::U
    cont2::U
    cont3::U
    dtprev::Dt
    W_γdt::Dt
    status::NLStatus
    J::JType
end

function alg_cache(alg::RadauIIA7, u, rate_prototype, ::Type{uEltypeNoUnits},
    ::Type{uBottomEltypeNoUnits},
    ::Type{tTypeNoUnits}, uprev, uprev2, f, t, dt, reltol, p, calck,
    ::Val{false}) where {uEltypeNoUnits, uBottomEltypeNoUnits, tTypeNoUnits}
uf = UDerivativeWrapper(f, t, p)
uToltype = constvalue(uBottomEltypeNoUnits)
tab = RadauIIA7Tableau(uToltype, constvalue(tTypeNoUnits))

κ = convert(uToltype, 1 // 100)
J = false .* _vec(rate_prototype) .* _vec(rate_prototype)'

RadauIIA7ConstantCache(uf, tab, κ, one(uToltype), 10000, u, u, u, dt, dt,
    Convergence, J)
end

mutable struct RadauIIA7Cache{uType, cuType, uNoUnitsType, rateType, JType, W1Type, W2Type,
    UF, JC, F1, F2, Tab, Tol, Dt, rTol, aTol} <:
               OrdinaryDiffEqMutableCache
    u::uType
    uprev::uType
    z1::uType
    z2::uType
    z3::uType
    z4::uType
    z5::uType
    w1::uType
    w2::uType
    w3::uType
    w4::uType
    w5::uType
    dw1::uType
    ubuff::uType
    dw23::cuType
    dw45::cuType
    cubuff::cuType
    cont1::uType
    cont2::uType
    cont3::uType
    cont4::uType
    du1::rateType #why is this here?
    fsalfirst::rateType
    k::rateType
    k2::rateType
    k3::rateType
    k4::rateType
    k5::rateType
    fw1::rateType
    fw2::rateType
    fw3::rateType
    fw4::rateType
    fw5::rateType
    J::JType
    W1::W1Type
    W2::W2Type # complex
    W3::W3Type #CHECK THIS TYPE
    uf::UF
    tab::Tab
    κ::Tol
    ηold::Tol
    iter::Int
    tmp::uType
    atmp::uNoUnitsType
    jac_config::JC
    linsolve1::F1
    linsolve2::F2
    linsolve3::F2 #CHECK THIS TYPE
    rtol::rTol
    atol::aTol
    dtprev::Dt
    W_γdt::Dt
    status::NLStatus
end
TruncatedStacktraces.@truncate_stacktrace RadauIIA7Cache 1

function alg_cache(alg::RadauIIA7, u, rate_prototype, ::Type{uEltypeNoUnits},
    ::Type{uBottomEltypeNoUnits},
    ::Type{tTypeNoUnits}, uprev, uprev2, f, t, dt, reltol, p, calck,
    ::Val{true}) where {uEltypeNoUnits, uBottomEltypeNoUnits, tTypeNoUnits}
uf = UJacobianWrapper(f, t, p)
uToltype = constvalue(uBottomEltypeNoUnits)
tab = RadauIIA7Tableau(uToltype, constvalue(tTypeNoUnits))

κ = alg.κ !== nothing ? convert(uToltype, alg.κ) : convert(uToltype, 1 // 100)

z1 = zero(u)
z2 = zero(u)
z3 = zero(u)
z4 = zero(u)
z5 = zero(u)
w1 = zero(u)
w2 = zero(u)
w3 = zero(u)
w4 = zero(u)
w5 = zero(u)
dw1 = zero(u)
ubuff = zero(u)
dw23 = similar(u, Complex{eltype(u)})
dw45 = similar(u, Complex{eltype(u)})
recursivefill!(dw23, false)
recursivefill!(dw45, false)
cubuff = similar(u, Complex{eltype(u)})
recursivefill!(cubuff, false)
cont1 = zero(u)
cont2 = zero(u)
cont3 = zero(u)
cont4 = zero(u)

fsalfirst = zero(rate_prototype)
k = zero(rate_prototype)
k2 = zero(rate_prototype)
k3 = zero(rate_prototype)
k4 = zero(rate_prototype)
k5 = zero(rate_prototype)
fw1 = zero(rate_prototype)
fw2 = zero(rate_prototype)
fw3 = zero(rate_prototype)
fw4 = zero(rate_prototype)
fw5 = zero(rate_prototype)

J, W1 = build_J_W(alg, u, uprev, p, t, dt, f, uEltypeNoUnits, Val(true))
if J isa AbstractSciMLOperator
    error("Non-concrete Jacobian not yet supported by RadauIIA5.")
end
W2 = similar(J, Complex{eltype(W1)})
W3 = similar(J, Complex{eltype(W1)})
recursivefill!(W2, false)
recursivefill!(W3, false)

du1 = zero(rate_prototype)

tmp = zero(u)
atmp = similar(u, uEltypeNoUnits)
recursivefill!(atmp, false)
jac_config = build_jac_config(alg, f, uf, du1, uprev, u, tmp, dw1)

linprob = LinearProblem(W1, _vec(ubuff); u0 = _vec(dw1))
linsolve1 = init(linprob, alg.linsolve, alias_A = true, alias_b = true,
    assumptions = LinearSolve.OperatorAssumptions(true))
#Pl = LinearSolve.InvPreconditioner(Diagonal(_vec(weight))),
#Pr = Diagonal(_vec(weight)))
linprob = LinearProblem(W2, _vec(cubuff); u0 = _vec(dw23))
linsolve2 = init(linprob, alg.linsolve, alias_A = true, alias_b = true,
    assumptions = LinearSolve.OperatorAssumptions(true))
#Pl = LinearSolve.InvPreconditioner(Diagonal(_vec(weight))),
#Pr = Diagonal(_vec(weight)))
linprob = LinearProblem(W3, _vec(cubuff); u0 = _vec(dw45))
linsolve3 = init(linprob, alg.linsolve, alias_A = true, alias_b = true,
    assumptions = LinearSolve.OperatorAssumptions(true))
#Pl = LinearSolve.InvPreconditioner(Diagonal(_vec(weight))),
#Pr = Diagonal(_vec(weight)))


rtol = reltol isa Number ? reltol : zero(reltol)
atol = reltol isa Number ? reltol : zero(reltol)

RadauIIA7Cache(u, uprev,
    z1, z2, z3, z4, z5, w1, w2, w3, w4, w5, 
    dw1, ubuff, dw23, dw45, cubuff, cont1, cont2, cont3, cont4, 
    du1, fsalfirst, k, k2, k3, k4, k5, fw1, fw2, fw3, fw4, fw5,
    J, W1, W2, W3,
    uf, tab, κ, one(uToltype), 10000,
    tmp, atmp, jac_config, linsolve1, linsolve2, linsolve3, rtol, atol, dt, dt,
    Convergence)
    
>>>>>>> d0b3b06d
<|MERGE_RESOLUTION|>--- conflicted
+++ resolved
@@ -271,11 +271,7 @@
         J, W1, W2,
         uf, tab, κ, one(uToltype), 10000,
         tmp, atmp, jac_config, linsolve1, linsolve2, rtol, atol, dt, dt,
-<<<<<<< HEAD
         Convergence, alg.step_limiter!)
-end
-=======
-        Convergence)
 end
 
 mutable struct RadauIIA7ConstantCache{F, Tab, Tol, Dt, U, JType} <:
@@ -457,5 +453,4 @@
     uf, tab, κ, one(uToltype), 10000,
     tmp, atmp, jac_config, linsolve1, linsolve2, linsolve3, rtol, atol, dt, dt,
     Convergence)
-    
->>>>>>> d0b3b06d
+    