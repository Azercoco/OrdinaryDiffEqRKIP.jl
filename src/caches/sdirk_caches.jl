<<<<<<< HEAD
DiffEqBase.@def iipnlcachefields begin
  nlcache = alg.nonlinsolve.cache
  @unpack κ,tol,max_iter,min_iter,new_W = nlcache
  z = similar(u,axes(u))
  dz = similar(u,axes(u)); tmp = similar(u,axes(u)); b = similar(u,axes(u))
  fsalfirst = zero(rate_prototype)
  k = zero(rate_prototype)
  uToltype = real(uBottomEltypeNoUnits)
  ηold = one(uToltype)

  if typeof(alg.nonlinsolve) <: NLNewton
    J = fill(zero(uEltypeNoUnits),length(u),length(u)) # uEltype?
    W = similar(J)
    du1 = zero(rate_prototype)
    uf = DiffEqDiffTools.UJacobianWrapper(f,t,p)
    jac_config = build_jac_config(alg,f,uf,du1,uprev,u,tmp,dz)
    linsolve = alg.linsolve(Val{:init},uf,u)
    z₊ = z
  elseif typeof(alg.nonlinsolve) <: NLFunctional
    J = nothing
    W = nothing
    du1 = rate_prototype
    uf = nothing
    jac_config = nothing
    linsolve = nothing
    z₊ = similar(z)
  end

  if κ != nothing
    κ = uToltype(nlcache.κ)
  else
    κ = uToltype(1//100)
  end
  if tol != nothing
    tol = uToltype(nlcache.tol)
  else
    tol = uToltype(min(0.03,first(reltol)^(0.5)))
  end
end
DiffEqBase.@def oopnlcachefields begin
  nlcache = alg.nonlinsolve.cache
  @unpack κ,tol,max_iter,min_iter,new_W = nlcache
  z = uprev
  if typeof(alg.nonlinsolve) <: NLNewton
    uf = DiffEqDiffTools.UDerivativeWrapper(f,t,p)
  else
    uf = nothing
  end
  W = typeof(u) <: Number ? u : Matrix{uEltypeNoUnits}(undef, 0, 0) # uEltype?
  uToltype = real(uBottomEltypeNoUnits)
  ηold = one(uToltype)

  if κ != nothing
    κ = uToltype(nlcache.κ)
  else
    κ = uToltype(1//100)
  end
  if tol != nothing
    tol = uToltype(nlcache.tol)
  else
    tol = uToltype(min(0.03,first(reltol)^(0.5)))
  end
end

mutable struct ImplicitEulerCache{uType,rateType,uNoUnitsType,J,UF,JC,F,N} <: OrdinaryDiffEqMutableCache
=======
mutable struct ImplicitEulerCache{uType,rateType,uNoUnitsType,J,W,UF,JC,uToltype,F} <: OrdinaryDiffEqMutableCache
>>>>>>> 30d3749a
  u::uType
  uprev::uType
  uprev2::uType
  du1::rateType
  fsalfirst::rateType
  k::rateType
  z::uType
  dz::uType
  b::uType
  tmp::uType
  atmp::uNoUnitsType
  J::J
  W::W
  uf::UF
  jac_config::JC
  linsolve::F
  nlsolve::N
end

u_cache(c::ImplicitEulerCache)    = (c.uprev2,c.z,c.dz)
du_cache(c::ImplicitEulerCache)   = (c.k,c.fsalfirst)

function alg_cache(alg::ImplicitEuler,u,rate_prototype,uEltypeNoUnits,uBottomEltypeNoUnits,
                   tTypeNoUnits,uprev,uprev2,f,t,dt,reltol,p,calck,::Type{Val{true}})
<<<<<<< HEAD
  @iipnlcachefields
=======

  du1 = zero(rate_prototype)
  if DiffEqBase.has_jac(f) && !DiffEqBase.has_invW(f) && f.jac_prototype != nothing
    W = WOperator(f, dt)
    J = nothing # is J = W.J better?
  else
    J = fill(zero(uEltypeNoUnits),length(u),length(u)) # uEltype?
    W = similar(J)
  end
  z = similar(u,axes(u))
  dz = similar(u,axes(u)); tmp = similar(u,axes(u)); b = similar(u,axes(u))
  fsalfirst = zero(rate_prototype)
  k = zero(rate_prototype)
>>>>>>> 30d3749a
  atmp = similar(u,uEltypeNoUnits,axes(u))
  nlsolve = typeof(alg.nonlinsolve)(NLSolverCache(κ,tol,min_iter,max_iter,10000,new_W,z,W,1,1,ηold,z₊,dz,tmp,b,k))
  ImplicitEulerCache(u,uprev,uprev2,du1,fsalfirst,k,z,dz,b,tmp,atmp,J,W,uf,jac_config,linsolve,nlsolve)
end

mutable struct ImplicitEulerConstantCache{F,N} <: OrdinaryDiffEqConstantCache
  uf::F
  nlsolve::N
end

function alg_cache(alg::ImplicitEuler,u,rate_prototype,uEltypeNoUnits,uBottomEltypeNoUnits,
                   tTypeNoUnits,uprev,uprev2,f,t,dt,reltol,p,calck,::Type{Val{false}})
  @oopnlcachefields
  nlsolve = typeof(alg.nonlinsolve)(NLSolverCache(κ,tol,min_iter,max_iter,100000,new_W,z,W,1,1,ηold,z,z,z,z,rate_prototype))
  ImplicitEulerConstantCache(uf,oop_nlsolver(nlsolve))
end

mutable struct ImplicitMidpointConstantCache{F,N} <: OrdinaryDiffEqConstantCache
  uf::F
  nlsolve::N
end

function alg_cache(alg::ImplicitMidpoint,u,rate_prototype,uEltypeNoUnits,uBottomEltypeNoUnits,tTypeNoUnits,uprev,uprev2,f,t,dt,reltol,p,calck,::Type{Val{false}})
  @oopnlcachefields
  nlsolve = typeof(alg.nonlinsolve)(NLSolverCache(κ,tol,min_iter,max_iter,100000,new_W,z,W,1//2,1//2,ηold,z,z,z,z,rate_prototype))
  ImplicitMidpointConstantCache(uf,oop_nlsolver(nlsolve))
end

<<<<<<< HEAD
mutable struct ImplicitMidpointCache{uType,rateType,J,UF,JC,F,N} <: OrdinaryDiffEqMutableCache
=======
mutable struct ImplicitMidpointCache{uType,rateType,J,W,UF,JC,uToltype,F} <: OrdinaryDiffEqMutableCache
>>>>>>> 30d3749a
  u::uType
  uprev::uType
  du1::rateType
  fsalfirst::rateType
  k::rateType
  z::uType
  dz::uType
  b::uType
  tmp::uType
  J::J
  W::W
  uf::UF
  jac_config::JC
  linsolve::F
  nlsolve::N
end

u_cache(c::ImplicitMidpointCache)    = (c.z,c.dz)
du_cache(c::ImplicitMidpointCache)   = (c.k,c.fsalfirst)

function alg_cache(alg::ImplicitMidpoint,u,rate_prototype,uEltypeNoUnits,uBottomEltypeNoUnits,
                   tTypeNoUnits,uprev,uprev2,f,t,dt,reltol,p,calck,::Type{Val{true}})
<<<<<<< HEAD
  @iipnlcachefields
  nlsolve = typeof(alg.nonlinsolve)(NLSolverCache(κ,tol,min_iter,max_iter,10000,new_W,z,W,1//2,1//2,ηold,z₊,dz,tmp,b,k))
  ImplicitMidpointCache(u,uprev,du1,fsalfirst,k,z,dz,b,tmp,J,W,uf,jac_config,linsolve,nlsolve)
=======

  du1 = zero(rate_prototype)
  if DiffEqBase.has_jac(f) && !DiffEqBase.has_invW(f) && f.jac_prototype != nothing
    W = WOperator(f, dt)
    J = nothing # is J = W.J better?
  else
    J = fill(zero(uEltypeNoUnits),length(u),length(u)) # uEltype?
    W = similar(J)
  end
  z = similar(u,axes(u))
  dz = similar(u,axes(u))
  tmp = similar(u); b = similar(u,axes(u))
  fsalfirst = zero(rate_prototype)
  k = zero(rate_prototype)

  uf = DiffEqDiffTools.UJacobianWrapper(f,t,p)
  linsolve = alg.linsolve(Val{:init},uf,u)
  jac_config = build_jac_config(alg,f,uf,du1,uprev,u,tmp,dz)

  uToltype = real(uBottomEltypeNoUnits)
  if alg.κ != nothing
    κ = uToltype(alg.κ)
  else
    κ = uToltype(1//100)
  end
  if alg.tol != nothing
    tol = uToltype(alg.tol)
  else
    tol = uToltype(min(0.03,first(reltol)^(0.5)))
  end

  ηold = one(uToltype)

  ImplicitMidpointCache(u,uprev,du1,fsalfirst,k,z,dz,b,tmp,J,W,uf,jac_config,linsolve,ηold,κ,tol,10000)
>>>>>>> 30d3749a
end

mutable struct TrapezoidConstantCache{F,uType,tType,N} <: OrdinaryDiffEqConstantCache
  uf::F
  uprev3::uType
  tprev2::tType
  nlsolve::N
end

function alg_cache(alg::Trapezoid,u,rate_prototype,uEltypeNoUnits,uBottomEltypeNoUnits,tTypeNoUnits,
                   uprev,uprev2,f,t,dt,reltol,p,calck,::Type{Val{false}})
  uToltype = real(uBottomEltypeNoUnits)
  uf = DiffEqDiffTools.UDerivativeWrapper(f,t,p)
  ηold = one(uToltype)
  uprev3 = u
  tprev2 = t

  if alg.κ != nothing
    κ = uToltype(alg.κ)
  else
    κ = uToltype(1//100)
  end
  if alg.tol != nothing
    tol = uToltype(alg.tol)
  else
    tol = uToltype(min(0.03,first(reltol)^(0.5)))
  end

  TrapezoidConstantCache(uf,ηold,κ,tol,10000,uprev3,tprev2)
end

<<<<<<< HEAD
mutable struct TrapezoidCache{uType,rateType,uNoUnitsType,J,UF,JC,tType,F,N} <: OrdinaryDiffEqMutableCache
=======
mutable struct TrapezoidCache{uType,rateType,uNoUnitsType,J,W,UF,JC,uToltype,tType,F} <: OrdinaryDiffEqMutableCache
>>>>>>> 30d3749a
  u::uType
  uprev::uType
  uprev2::uType
  du1::rateType
  fsalfirst::rateType
  k::rateType
  z::uType
  dz::uType
  b::uType
  tmp::uType
  atmp::uNoUnitsType
  J::J
  W::W
  uf::UF
  jac_config::JC
  linsolve::F
  uprev3::uType
  tprev2::tType
  nlsolve::N
end

u_cache(c::TrapezoidCache)    = (c.uprev2,c.z,c.dz)
du_cache(c::TrapezoidCache)   = (c.k,c.fsalfirst)

function alg_cache(alg::Trapezoid,u,rate_prototype,uEltypeNoUnits,uBottomEltypeNoUnits,
                   tTypeNoUnits,uprev,uprev2,f,t,dt,reltol,p,calck,::Type{Val{true}})

  du1 = zero(rate_prototype)
  if DiffEqBase.has_jac(f) && !DiffEqBase.has_invW(f) && f.jac_prototype != nothing
    W = WOperator(f, dt)
    J = nothing # is J = W.J better?
  else
    J = fill(zero(uEltypeNoUnits),length(u),length(u)) # uEltype?
    W = similar(J)
  end
  z = similar(u,axes(u))
  dz = similar(u,axes(u))
  tmp = similar(u); b = similar(u,axes(u));
  atmp = similar(u,uEltypeNoUnits,axes(u))
  fsalfirst = zero(rate_prototype)
  k = zero(rate_prototype)

  uf = DiffEqDiffTools.UJacobianWrapper(f,t,p)
  linsolve = alg.linsolve(Val{:init},uf,u)
  jac_config = build_jac_config(alg,f,uf,du1,uprev,u,tmp,dz)

  uToltype = real(uBottomEltypeNoUnits)
  if alg.κ != nothing
    κ = uToltype(alg.κ)
  else
    κ = uToltype(1//100)
  end
  if alg.tol != nothing
    tol = uToltype(alg.tol)
  else
    tol = uToltype(min(0.03,first(reltol)^(0.5)))
  end

  uprev3 = similar(u)
  tprev2 = t

  ηold = one(uToltype)

  TrapezoidCache(u,uprev,uprev2,du1,fsalfirst,k,z,dz,b,tmp,atmp,J,W,uf,jac_config,linsolve,ηold,κ,tol,10000,uprev3,tprev2)
end

mutable struct TRBDF2ConstantCache{F,Tab,N} <: OrdinaryDiffEqConstantCache
  uf::F
  nlsolve::N
  tab::Tab
end

function alg_cache(alg::TRBDF2,u,rate_prototype,uEltypeNoUnits,uBottomEltypeNoUnits,tTypeNoUnits,
                   uprev,uprev2,f,t,dt,reltol,p,calck,::Type{Val{false}})
  uf = DiffEqDiffTools.UDerivativeWrapper(f,t,p)
  uToltype = real(uBottomEltypeNoUnits)
  ηold = one(uToltype)

  if alg.κ != nothing
    κ = uToltype(alg.κ)
  else
    κ = uToltype(1//100)
  end
  if alg.tol != nothing
    tol = uToltype(alg.tol)
  else
    tol = uToltype(min(0.03,first(reltol)^(0.5)))
  end

  tab = TRBDF2Tableau(uToltype,real(tTypeNoUnits))

  TRBDF2ConstantCache(uf,ηold,κ,tol,10000,tab)
end

<<<<<<< HEAD
mutable struct TRBDF2Cache{uType,rateType,uNoUnitsType,J,UF,JC,Tab,F,N} <: OrdinaryDiffEqMutableCache
=======
mutable struct TRBDF2Cache{uType,rateType,uNoUnitsType,J,W,UF,JC,uToltype,Tab,F} <: OrdinaryDiffEqMutableCache
>>>>>>> 30d3749a
  u::uType
  uprev::uType
  du1::rateType
  fsalfirst::rateType
  k::rateType
  zprev::uType
  zᵧ::uType
  z::uType
  dz::uType
  b::uType
  tmp::uType
  atmp::uNoUnitsType
  J::J
  W::W
  uf::UF
  jac_config::JC
  linsolve::F
  nlsolve::N
  tab::Tab
end

u_cache(c::TRBDF2Cache)    = (c.zprev,c.zᵧ,c.z,c.dz)
du_cache(c::TRBDF2Cache)   = (c.k,c.fsalfirst)

function alg_cache(alg::TRBDF2,u,rate_prototype,uEltypeNoUnits,uBottomEltypeNoUnits,
                   tTypeNoUnits,uprev,uprev2,f,t,dt,reltol,p,calck,::Type{Val{true}})

  du1 = zero(rate_prototype)
  if DiffEqBase.has_jac(f) && !DiffEqBase.has_invW(f) && f.jac_prototype != nothing
    W = WOperator(f, dt)
    J = nothing # is J = W.J better?
  else
    J = fill(zero(uEltypeNoUnits),length(u),length(u)) # uEltype?
    W = similar(J)
  end
  zprev = similar(u,axes(u));
  zᵧ = similar(u,axes(u)); z = similar(u,axes(u))
  dz = similar(u,axes(u))
  fsalfirst = zero(rate_prototype)
  k = zero(rate_prototype)
  tmp = similar(u); b = similar(u,axes(u));
  atmp = similar(u,uEltypeNoUnits,axes(u))

  uf = DiffEqDiffTools.UJacobianWrapper(f,t,p)
  linsolve = alg.linsolve(Val{:init},uf,u)
  jac_config = build_jac_config(alg,f,uf,du1,uprev,u,tmp,dz)

  uToltype = real(uBottomEltypeNoUnits)
  if alg.κ != nothing
    κ = uToltype(alg.κ)
  else
    κ = uToltype(1//100)
  end
  if alg.tol != nothing
    tol = uToltype(alg.tol)
  else
    tol = uToltype(min(0.03,first(reltol)^(0.5)))
  end

  tab = TRBDF2Tableau(uToltype,real(tTypeNoUnits))

  ηold = one(uToltype)

  TRBDF2Cache{typeof(u),typeof(rate_prototype),typeof(atmp),typeof(J),typeof(W),typeof(uf),
              typeof(jac_config),uToltype,typeof(tab),typeof(linsolve)}(
              u,uprev,du1,fsalfirst,k,zprev,zᵧ,z,dz,b,tmp,atmp,J,
              W,uf,jac_config,linsolve,ηold,κ,tol,10000,tab)
end

mutable struct SDIRK2ConstantCache{F,N} <: OrdinaryDiffEqConstantCache
  uf::F
  nlsolve::N
end

function alg_cache(alg::SDIRK2,u,rate_prototype,uEltypeNoUnits,uBottomEltypeNoUnits,tTypeNoUnits,
                   uprev,uprev2,f,t,dt,reltol,p,calck,::Type{Val{false}})
  uf = DiffEqDiffTools.UDerivativeWrapper(f,t,p)
  uToltype = real(uBottomEltypeNoUnits)
  ηold = one(uToltype)

  if alg.κ != nothing
    κ = uToltype(alg.κ)
  else
    κ = uToltype(1//100)
  end
  if alg.tol != nothing
    tol = uToltype(alg.tol)
  else
    tol = uToltype(min(0.03,first(reltol)^(0.5)))
  end

  SDIRK2ConstantCache(uf,ηold,κ,tol,10000)
end

<<<<<<< HEAD
mutable struct SDIRK2Cache{uType,rateType,uNoUnitsType,J,UF,JC,F,N} <: OrdinaryDiffEqMutableCache
=======
mutable struct SDIRK2Cache{uType,rateType,uNoUnitsType,J,W,UF,JC,uToltype,F} <: OrdinaryDiffEqMutableCache
>>>>>>> 30d3749a
  u::uType
  uprev::uType
  du1::rateType
  fsalfirst::rateType
  k::rateType
  z₁::uType
  z₂::uType
  dz::uType
  b::uType
  tmp::uType
  atmp::uNoUnitsType
  J::J
  W::W
  uf::UF
  jac_config::JC
  linsolve::F
  nlsolve::N
end

u_cache(c::SDIRK2Cache)    = (c.z₁,c.z₂,c.dz)
du_cache(c::SDIRK2Cache)   = (c.k,c.fsalfirst)

function alg_cache(alg::SDIRK2,u,rate_prototype,uEltypeNoUnits,uBottomEltypeNoUnits,
                   tTypeNoUnits,uprev,uprev2,f,t,dt,reltol,p,calck,::Type{Val{true}})

  du1 = zero(rate_prototype)
  if DiffEqBase.has_jac(f) && !DiffEqBase.has_invW(f) && f.jac_prototype != nothing
    W = WOperator(f, dt)
    J = nothing # is J = W.J better?
  else
    J = fill(zero(uEltypeNoUnits),length(u),length(u)) # uEltype?
    W = similar(J)
  end
  z₁ = similar(u,axes(u));
  z₂ = similar(u,axes(u))
  dz = similar(u,axes(u))
  fsalfirst = zero(rate_prototype)
  k = zero(rate_prototype)
  tmp = similar(u); b = similar(u,axes(u));
  atmp = similar(u,uEltypeNoUnits,axes(u))

  uf = DiffEqDiffTools.UJacobianWrapper(f,t,p)
  linsolve = alg.linsolve(Val{:init},uf,u)
  jac_config = build_jac_config(alg,f,uf,du1,uprev,u,tmp,dz)

  uToltype = real(uBottomEltypeNoUnits)
  if alg.κ != nothing
    κ = uToltype(alg.κ)
  else
    κ = uToltype(1//100)
  end
  if alg.tol != nothing
    tol = uToltype(alg.tol)
  else
    tol = uToltype(min(0.03,first(reltol)^(0.5)))
  end

  ηold = one(uToltype)

  SDIRK2Cache{typeof(u),typeof(rate_prototype),typeof(atmp),typeof(J),typeof(W),typeof(uf),
              typeof(jac_config),uToltype,typeof(linsolve)}(
              u,uprev,du1,fsalfirst,k,z₁,z₂,dz,b,tmp,atmp,J,
              W,uf,jac_config,linsolve,ηold,κ,tol,10000)
end

mutable struct SSPSDIRK2ConstantCache{F,N} <: OrdinaryDiffEqConstantCache
  uf::F
  nlsolve::N
end

function alg_cache(alg::SSPSDIRK2,u,rate_prototype,uEltypeNoUnits,uBottomEltypeNoUnits,tTypeNoUnits,
                   uprev,uprev2,f,t,dt,reltol,p,calck,::Type{Val{false}})
  uf = DiffEqDiffTools.UDerivativeWrapper(f,t,p)
  uToltype = real(uBottomEltypeNoUnits)
  ηold = one(uToltype)
  uprev3 = u
  tprev2 = t

  if alg.κ != nothing
    κ = uToltype(alg.κ)
  else
    κ = uToltype(1//100)
  end
  if alg.tol != nothing
    tol = uToltype(alg.tol)
  else
    tol = uToltype(min(0.03,first(reltol)^(0.5)))
  end

  SSPSDIRK2ConstantCache(uf,ηold,κ,tol,10000)
end

<<<<<<< HEAD
mutable struct SSPSDIRK2Cache{uType,rateType,J,UF,JC,F,N} <: OrdinaryDiffEqMutableCache
=======
mutable struct SSPSDIRK2Cache{uType,rateType,J,W,UF,JC,uToltype,F} <: OrdinaryDiffEqMutableCache
>>>>>>> 30d3749a
  u::uType
  uprev::uType
  du1::rateType
  fsalfirst::rateType
  k::rateType
  z₁::uType
  z₂::uType
  dz::uType
  b::uType
  tmp::uType
  J::J
  W::W
  uf::UF
  jac_config::JC
  linsolve::F
  nlsolve::N
end

u_cache(c::SSPSDIRK2Cache)    = (c.z₁,c.z₂,c.dz)
du_cache(c::SSPSDIRK2Cache)   = (c.k,c.fsalfirst)

function alg_cache(alg::SSPSDIRK2,u,rate_prototype,uEltypeNoUnits,uBottomEltypeNoUnits,
                   tTypeNoUnits,uprev,uprev2,f,t,dt,reltol,p,calck,::Type{Val{true}})

  du1 = zero(rate_prototype)
  if DiffEqBase.has_jac(f) && !DiffEqBase.has_invW(f) && f.jac_prototype != nothing
    W = WOperator(f, dt)
    J = nothing # is J = W.J better?
  else
    J = fill(zero(uEltypeNoUnits),length(u),length(u)) # uEltype?
    W = similar(J)
  end
  z₁ = similar(u,axes(u));
  z₂ = similar(u,axes(u))
  dz = similar(u,axes(u))
  fsalfirst = zero(rate_prototype)
  k = zero(rate_prototype)
  tmp = similar(u); b = similar(u,axes(u));
  atmp = similar(u,uEltypeNoUnits,axes(u))

  uf = DiffEqDiffTools.UJacobianWrapper(f,t,p)
  linsolve = alg.linsolve(Val{:init},uf,u)
  jac_config = build_jac_config(alg,f,uf,du1,uprev,u,tmp,dz)

  uToltype = real(uBottomEltypeNoUnits)
  if alg.κ != nothing
    κ = uToltype(alg.κ)
  else
    κ = uToltype(1//100)
  end
  if alg.tol != nothing
    tol = uToltype(alg.tol)
  else
    tol = uToltype(min(0.03,first(reltol)^(0.5)))
  end

  ηold = one(uToltype)

  SSPSDIRK2Cache{typeof(u),typeof(rate_prototype),typeof(J),typeof(W),typeof(uf),
              typeof(jac_config),uToltype,typeof(linsolve)}(
              u,uprev,du1,fsalfirst,k,z₁,z₂,dz,b,tmp,J,
              W,uf,jac_config,linsolve,ηold,κ,tol,10000)
end

mutable struct Kvaerno3ConstantCache{UF,Tab,N} <: OrdinaryDiffEqConstantCache
  uf::UF
  nlsolve::N
  tab::Tab
end

function alg_cache(alg::Kvaerno3,u,rate_prototype,uEltypeNoUnits,uBottomEltypeNoUnits,tTypeNoUnits,
                   uprev,uprev2,f,t,dt,reltol,p,calck,::Type{Val{false}})
  uf = DiffEqDiffTools.UDerivativeWrapper(f,t,p)
  uToltype = real(uBottomEltypeNoUnits)
  ηold = one(uToltype)

  if alg.κ != nothing
    κ = uToltype(alg.κ)
  else
    κ = uToltype(1//100)
  end
  if alg.tol != nothing
    tol = uToltype(alg.tol)
  else
    tol = uToltype(min(0.03,first(reltol)^(0.5)))
  end

  tab = Kvaerno3Tableau(uToltype,real(tTypeNoUnits))

  Kvaerno3ConstantCache(uf,ηold,κ,tol,10000,tab)
end

<<<<<<< HEAD
mutable struct Kvaerno3Cache{uType,rateType,uNoUnitsType,J,UF,JC,Tab,F,N} <: OrdinaryDiffEqMutableCache
=======
mutable struct Kvaerno3Cache{uType,rateType,uNoUnitsType,J,W,UF,JC,uToltype,Tab,F} <: OrdinaryDiffEqMutableCache
>>>>>>> 30d3749a
  u::uType
  uprev::uType
  du1::rateType
  fsalfirst::rateType
  k::rateType
  z₁::uType
  z₂::uType
  z₃::uType
  z₄::uType
  dz::uType
  b::uType
  tmp::uType
  atmp::uNoUnitsType
  J::J
  W::W
  uf::UF
  jac_config::JC
  linsolve::F
  nlsolve::N
  tab::Tab
end

u_cache(c::Kvaerno3Cache)    = (c.z₁,c.z₂,c.z₃,c.z₄,c.dz)
du_cache(c::Kvaerno3Cache)   = (c.k,c.fsalfirst)

function alg_cache(alg::Kvaerno3,u,rate_prototype,uEltypeNoUnits,uBottomEltypeNoUnits,
                   tTypeNoUnits,uprev,uprev2,f,t,dt,reltol,p,calck,::Type{Val{true}})

  du1 = zero(rate_prototype)
  if DiffEqBase.has_jac(f) && !DiffEqBase.has_invW(f) && f.jac_prototype != nothing
    W = WOperator(f, dt)
    J = nothing # is J = W.J better?
  else
    J = fill(zero(uEltypeNoUnits),length(u),length(u)) # uEltype?
    W = similar(J)
  end
  z₁ = similar(u,axes(u)); z₂ = similar(u,axes(u));
  z₃ = similar(u,axes(u)); z₄ = similar(u,axes(u))
  dz = similar(u,axes(u))
  fsalfirst = zero(rate_prototype)
  k = zero(rate_prototype)
  tmp = similar(u); b = similar(u,axes(u));
  atmp = similar(u,uEltypeNoUnits,axes(u))

  uf = DiffEqDiffTools.UJacobianWrapper(f,t,p)
  linsolve = alg.linsolve(Val{:init},uf,u)
  jac_config = build_jac_config(alg,f,uf,du1,uprev,u,tmp,dz)

  uToltype = real(uBottomEltypeNoUnits)
  if alg.κ != nothing
    κ = uToltype(alg.κ)
  else
    κ = uToltype(1//100)
  end
  if alg.tol != nothing
    tol = uToltype(alg.tol)
  else
    tol = uToltype(min(0.03,first(reltol)^(0.5)))
  end

  tab = Kvaerno3Tableau(real(uBottomEltypeNoUnits),real(tTypeNoUnits))

  ηold = one(uToltype)

  Kvaerno3Cache{typeof(u),typeof(rate_prototype),typeof(atmp),typeof(J),typeof(W),typeof(uf),
              typeof(jac_config),uToltype,typeof(tab),typeof(linsolve)}(
              u,uprev,du1,fsalfirst,k,z₁,z₂,z₃,z₄,dz,b,tmp,atmp,J,
              W,uf,jac_config,linsolve,ηold,κ,tol,10000,tab)
end

mutable struct Cash4ConstantCache{F,N,Tab} <: OrdinaryDiffEqConstantCache
  uf::F
  nlsolve::N
  tab::Tab
end

function alg_cache(alg::Cash4,u,rate_prototype,uEltypeNoUnits,uBottomEltypeNoUnits,tTypeNoUnits,
                   uprev,uprev2,f,t,dt,reltol,p,calck,::Type{Val{false}})
  uf = DiffEqDiffTools.UDerivativeWrapper(f,t,p)
  uToltype = real(uBottomEltypeNoUnits)
  ηold = one(uToltype)

  if alg.κ != nothing
    κ = uToltype(alg.κ)
  else
    κ = uToltype(1//100)
  end
  if alg.tol != nothing
    tol = uToltype(alg.tol)
  else
    tol = uToltype(min(0.03,first(reltol)^(0.5)))
  end

  tab = Cash4Tableau(uToltype,real(tTypeNoUnits))

  Cash4ConstantCache(uf,ηold,κ,tol,10000,tab)
end

<<<<<<< HEAD
mutable struct Cash4Cache{uType,rateType,uNoUnitsType,J,UF,JC,N,Tab,F} <: OrdinaryDiffEqMutableCache
=======
mutable struct Cash4Cache{uType,rateType,uNoUnitsType,J,W,UF,JC,uToltype,Tab,F} <: OrdinaryDiffEqMutableCache
>>>>>>> 30d3749a
  u::uType
  uprev::uType
  du1::rateType
  fsalfirst::rateType
  k::rateType
  z₁::uType
  z₂::uType
  z₃::uType
  z₄::uType
  z₅::uType
  dz::uType
  b::uType
  tmp::uType
  atmp::uNoUnitsType
  J::J
  W::W
  uf::UF
  jac_config::JC
  linsolve::F
  nlsolve::N
  tab::Tab
end

u_cache(c::Cash4Cache)    = (c.z₁,c.z₂,c.z₃,c.z₄,c.z₅,c.dz)
du_cache(c::Cash4Cache)   = (c.k,c.fsalfirst)

function alg_cache(alg::Cash4,u,rate_prototype,uEltypeNoUnits,uBottomEltypeNoUnits,
                   tTypeNoUnits,uprev,uprev2,f,t,dt,reltol,p,calck,::Type{Val{true}})

  du1 = zero(rate_prototype)
  if DiffEqBase.has_jac(f) && !DiffEqBase.has_invW(f) && f.jac_prototype != nothing
    W = WOperator(f, dt)
    J = nothing # is J = W.J better?
  else
    J = fill(zero(uEltypeNoUnits),length(u),length(u)) # uEltype?
    W = similar(J)
  end
  z₁ = similar(u,axes(u)); z₂ = similar(u,axes(u));
  z₃ = similar(u,axes(u)); z₄ = similar(u,axes(u))
  z₅ = similar(u,axes(u))
  dz = similar(u,axes(u))
  fsalfirst = zero(rate_prototype)
  k = zero(rate_prototype)
  tmp = similar(u); b = similar(u,axes(u));
  atmp = similar(u,uEltypeNoUnits,axes(u))

  uf = DiffEqDiffTools.UJacobianWrapper(f,t,p)
  linsolve = alg.linsolve(Val{:init},uf,u)
  jac_config = build_jac_config(alg,f,uf,du1,uprev,u,tmp,dz)

  uToltype = real(uBottomEltypeNoUnits)
  if alg.κ != nothing
    κ = uToltype(alg.κ)
  else
    κ = uToltype(1//100)
  end
  if alg.tol != nothing
    tol = uToltype(alg.tol)
  else
    tol = uToltype(min(0.03,first(reltol)^(0.5)))
  end

  tab = Cash4Tableau(uToltype,real(tTypeNoUnits))

  ηold = one(uToltype)

  Cash4Cache{typeof(u),typeof(rate_prototype),typeof(atmp),typeof(J),typeof(W),typeof(uf),
              typeof(jac_config),uToltype,typeof(tab),typeof(linsolve)}(
              u,uprev,du1,fsalfirst,k,z₁,z₂,z₃,z₄,z₅,dz,b,tmp,atmp,J,
              W,uf,jac_config,linsolve,ηold,κ,tol,10000,tab)
end

mutable struct Hairer4ConstantCache{F,N,Tab} <: OrdinaryDiffEqConstantCache
  uf::F
  nlsolve::N
  tab::Tab
end

function alg_cache(alg::Union{Hairer4,Hairer42},u,rate_prototype,uEltypeNoUnits,uBottomEltypeNoUnits,tTypeNoUnits,
                   uprev,uprev2,f,t,dt,reltol,p,calck,::Type{Val{false}})
  uf = DiffEqDiffTools.UDerivativeWrapper(f,t,p)
  uToltype = real(uBottomEltypeNoUnits)
  ηold = one(uToltype)

  if alg.κ != nothing
    κ = uToltype(alg.κ)
  else
    κ = uToltype(1//100)
  end
  if alg.tol != nothing
    tol = uToltype(alg.tol)
  else
    tol = uToltype(min(0.03,first(reltol)^(0.5)))
  end

  if typeof(alg) <: Hairer4
    tab = Hairer4Tableau(uToltype,real(tTypeNoUnits))
  else
    tab = Hairer42Tableau(uToltype,real(tTypeNoUnits))
  end

  Hairer4ConstantCache(uf,ηold,κ,tol,10000,tab)
end

<<<<<<< HEAD
mutable struct Hairer4Cache{uType,rateType,uNoUnitsType,J,UF,JC,Tab,F,N} <: OrdinaryDiffEqMutableCache
=======
mutable struct Hairer4Cache{uType,rateType,uNoUnitsType,J,W,UF,JC,uToltype,Tab,F} <: OrdinaryDiffEqMutableCache
>>>>>>> 30d3749a
  u::uType
  uprev::uType
  du1::rateType
  fsalfirst::rateType
  k::rateType
  z₁::uType
  z₂::uType
  z₃::uType
  z₄::uType
  z₅::uType
  dz::uType
  b::uType
  tmp::uType
  atmp::uNoUnitsType
  J::J
  W::W
  uf::UF
  jac_config::JC
  linsolve::F
  nlsolve::N
  tab::Tab
end

u_cache(c::Hairer4Cache)    = (c.z₁,c.z₂,c.z₃,c.z₄,c.z₅,c.dz)
du_cache(c::Hairer4Cache)   = (c.k,c.fsalfirst)

function alg_cache(alg::Union{Hairer4,Hairer42},u,rate_prototype,uEltypeNoUnits,uBottomEltypeNoUnits,
                   tTypeNoUnits,uprev,uprev2,f,t,dt,reltol,p,calck,::Type{Val{true}})

  du1 = zero(rate_prototype)
  if DiffEqBase.has_jac(f) && !DiffEqBase.has_invW(f) && f.jac_prototype != nothing
    W = WOperator(f, dt)
    J = nothing # is J = W.J better?
  else
    J = fill(zero(uEltypeNoUnits),length(u),length(u)) # uEltype?
    W = similar(J)
  end
  z₁ = similar(u,axes(u)); z₂ = similar(u,axes(u));
  z₃ = similar(u,axes(u)); z₄ = similar(u,axes(u))
  z₅ = similar(u,axes(u))
  dz = similar(u,axes(u))
  fsalfirst = zero(rate_prototype)
  k = zero(rate_prototype)
  tmp = similar(u); b = similar(u,axes(u));
  atmp = similar(u,uEltypeNoUnits,axes(u))

  uf = DiffEqDiffTools.UJacobianWrapper(f,t,p)
  linsolve = alg.linsolve(Val{:init},uf,u)
  jac_config = build_jac_config(alg,f,uf,du1,uprev,u,tmp,dz)

  uToltype = real(uBottomEltypeNoUnits)
  if alg.κ != nothing
    κ = uToltype(alg.κ)
  else
    κ = uToltype(1//100)
  end
  if alg.tol != nothing
    tol = uToltype(alg.tol)
  else
    tol = uToltype(min(0.03,first(reltol)^(0.5)))
  end

  if typeof(alg) <: Hairer4
    tab = Hairer4Tableau(uToltype,real(tTypeNoUnits))
  else # Hairer42
    tab = Hairer42Tableau(uToltype,real(tTypeNoUnits))
  end

  ηold = one(uToltype)

  Hairer4Cache{typeof(u),typeof(rate_prototype),typeof(atmp),typeof(J),typeof(W),typeof(uf),
              typeof(jac_config),uToltype,typeof(tab),typeof(linsolve)}(
              u,uprev,du1,fsalfirst,k,z₁,z₂,z₃,z₄,z₅,dz,b,tmp,atmp,J,
              W,uf,jac_config,linsolve,ηold,κ,tol,10000,tab)
end<|MERGE_RESOLUTION|>--- conflicted
+++ resolved
@@ -1,4 +1,3 @@
-<<<<<<< HEAD
 DiffEqBase.@def iipnlcachefields begin
   nlcache = alg.nonlinsolve.cache
   @unpack κ,tol,max_iter,min_iter,new_W = nlcache
@@ -10,8 +9,13 @@
   ηold = one(uToltype)
 
   if typeof(alg.nonlinsolve) <: NLNewton
-    J = fill(zero(uEltypeNoUnits),length(u),length(u)) # uEltype?
-    W = similar(J)
+    if DiffEqBase.has_jac(f) && !DiffEqBase.has_invW(f) && f.jac_prototype != nothing
+      W = WOperator(f, dt)
+      J = nothing # is J = W.J better?
+    else
+      J = fill(zero(uEltypeNoUnits),length(u),length(u)) # uEltype?
+      W = similar(J)
+    end
     du1 = zero(rate_prototype)
     uf = DiffEqDiffTools.UJacobianWrapper(f,t,p)
     jac_config = build_jac_config(alg,f,uf,du1,uprev,u,tmp,dz)
@@ -63,10 +67,7 @@
   end
 end
 
-mutable struct ImplicitEulerCache{uType,rateType,uNoUnitsType,J,UF,JC,F,N} <: OrdinaryDiffEqMutableCache
-=======
-mutable struct ImplicitEulerCache{uType,rateType,uNoUnitsType,J,W,UF,JC,uToltype,F} <: OrdinaryDiffEqMutableCache
->>>>>>> 30d3749a
+mutable struct ImplicitEulerCache{uType,rateType,uNoUnitsType,J,W,UF,JC,F,N} <: OrdinaryDiffEqMutableCache
   u::uType
   uprev::uType
   uprev2::uType
@@ -91,23 +92,7 @@
 
 function alg_cache(alg::ImplicitEuler,u,rate_prototype,uEltypeNoUnits,uBottomEltypeNoUnits,
                    tTypeNoUnits,uprev,uprev2,f,t,dt,reltol,p,calck,::Type{Val{true}})
-<<<<<<< HEAD
   @iipnlcachefields
-=======
-
-  du1 = zero(rate_prototype)
-  if DiffEqBase.has_jac(f) && !DiffEqBase.has_invW(f) && f.jac_prototype != nothing
-    W = WOperator(f, dt)
-    J = nothing # is J = W.J better?
-  else
-    J = fill(zero(uEltypeNoUnits),length(u),length(u)) # uEltype?
-    W = similar(J)
-  end
-  z = similar(u,axes(u))
-  dz = similar(u,axes(u)); tmp = similar(u,axes(u)); b = similar(u,axes(u))
-  fsalfirst = zero(rate_prototype)
-  k = zero(rate_prototype)
->>>>>>> 30d3749a
   atmp = similar(u,uEltypeNoUnits,axes(u))
   nlsolve = typeof(alg.nonlinsolve)(NLSolverCache(κ,tol,min_iter,max_iter,10000,new_W,z,W,1,1,ηold,z₊,dz,tmp,b,k))
   ImplicitEulerCache(u,uprev,uprev2,du1,fsalfirst,k,z,dz,b,tmp,atmp,J,W,uf,jac_config,linsolve,nlsolve)
@@ -136,11 +121,7 @@
   ImplicitMidpointConstantCache(uf,oop_nlsolver(nlsolve))
 end
 
-<<<<<<< HEAD
-mutable struct ImplicitMidpointCache{uType,rateType,J,UF,JC,F,N} <: OrdinaryDiffEqMutableCache
-=======
-mutable struct ImplicitMidpointCache{uType,rateType,J,W,UF,JC,uToltype,F} <: OrdinaryDiffEqMutableCache
->>>>>>> 30d3749a
+mutable struct ImplicitMidpointCache{uType,rateType,J,W,UF,JC,F,N} <: OrdinaryDiffEqMutableCache
   u::uType
   uprev::uType
   du1::rateType
@@ -163,46 +144,9 @@
 
 function alg_cache(alg::ImplicitMidpoint,u,rate_prototype,uEltypeNoUnits,uBottomEltypeNoUnits,
                    tTypeNoUnits,uprev,uprev2,f,t,dt,reltol,p,calck,::Type{Val{true}})
-<<<<<<< HEAD
   @iipnlcachefields
   nlsolve = typeof(alg.nonlinsolve)(NLSolverCache(κ,tol,min_iter,max_iter,10000,new_W,z,W,1//2,1//2,ηold,z₊,dz,tmp,b,k))
   ImplicitMidpointCache(u,uprev,du1,fsalfirst,k,z,dz,b,tmp,J,W,uf,jac_config,linsolve,nlsolve)
-=======
-
-  du1 = zero(rate_prototype)
-  if DiffEqBase.has_jac(f) && !DiffEqBase.has_invW(f) && f.jac_prototype != nothing
-    W = WOperator(f, dt)
-    J = nothing # is J = W.J better?
-  else
-    J = fill(zero(uEltypeNoUnits),length(u),length(u)) # uEltype?
-    W = similar(J)
-  end
-  z = similar(u,axes(u))
-  dz = similar(u,axes(u))
-  tmp = similar(u); b = similar(u,axes(u))
-  fsalfirst = zero(rate_prototype)
-  k = zero(rate_prototype)
-
-  uf = DiffEqDiffTools.UJacobianWrapper(f,t,p)
-  linsolve = alg.linsolve(Val{:init},uf,u)
-  jac_config = build_jac_config(alg,f,uf,du1,uprev,u,tmp,dz)
-
-  uToltype = real(uBottomEltypeNoUnits)
-  if alg.κ != nothing
-    κ = uToltype(alg.κ)
-  else
-    κ = uToltype(1//100)
-  end
-  if alg.tol != nothing
-    tol = uToltype(alg.tol)
-  else
-    tol = uToltype(min(0.03,first(reltol)^(0.5)))
-  end
-
-  ηold = one(uToltype)
-
-  ImplicitMidpointCache(u,uprev,du1,fsalfirst,k,z,dz,b,tmp,J,W,uf,jac_config,linsolve,ηold,κ,tol,10000)
->>>>>>> 30d3749a
 end
 
 mutable struct TrapezoidConstantCache{F,uType,tType,N} <: OrdinaryDiffEqConstantCache
@@ -234,11 +178,7 @@
   TrapezoidConstantCache(uf,ηold,κ,tol,10000,uprev3,tprev2)
 end
 
-<<<<<<< HEAD
-mutable struct TrapezoidCache{uType,rateType,uNoUnitsType,J,UF,JC,tType,F,N} <: OrdinaryDiffEqMutableCache
-=======
-mutable struct TrapezoidCache{uType,rateType,uNoUnitsType,J,W,UF,JC,uToltype,tType,F} <: OrdinaryDiffEqMutableCache
->>>>>>> 30d3749a
+mutable struct TrapezoidCache{uType,rateType,uNoUnitsType,J,W,UF,JC,tType,F,N} <: OrdinaryDiffEqMutableCache
   u::uType
   uprev::uType
   uprev2::uType
@@ -333,11 +273,7 @@
   TRBDF2ConstantCache(uf,ηold,κ,tol,10000,tab)
 end
 
-<<<<<<< HEAD
-mutable struct TRBDF2Cache{uType,rateType,uNoUnitsType,J,UF,JC,Tab,F,N} <: OrdinaryDiffEqMutableCache
-=======
-mutable struct TRBDF2Cache{uType,rateType,uNoUnitsType,J,W,UF,JC,uToltype,Tab,F} <: OrdinaryDiffEqMutableCache
->>>>>>> 30d3749a
+mutable struct TRBDF2Cache{uType,rateType,uNoUnitsType,J,W,UF,JC,Tab,F,N} <: OrdinaryDiffEqMutableCache
   u::uType
   uprev::uType
   du1::rateType
@@ -432,11 +368,7 @@
   SDIRK2ConstantCache(uf,ηold,κ,tol,10000)
 end
 
-<<<<<<< HEAD
-mutable struct SDIRK2Cache{uType,rateType,uNoUnitsType,J,UF,JC,F,N} <: OrdinaryDiffEqMutableCache
-=======
-mutable struct SDIRK2Cache{uType,rateType,uNoUnitsType,J,W,UF,JC,uToltype,F} <: OrdinaryDiffEqMutableCache
->>>>>>> 30d3749a
+mutable struct SDIRK2Cache{uType,rateType,uNoUnitsType,J,W,UF,JC,F,N} <: OrdinaryDiffEqMutableCache
   u::uType
   uprev::uType
   du1::rateType
@@ -529,11 +461,7 @@
   SSPSDIRK2ConstantCache(uf,ηold,κ,tol,10000)
 end
 
-<<<<<<< HEAD
-mutable struct SSPSDIRK2Cache{uType,rateType,J,UF,JC,F,N} <: OrdinaryDiffEqMutableCache
-=======
-mutable struct SSPSDIRK2Cache{uType,rateType,J,W,UF,JC,uToltype,F} <: OrdinaryDiffEqMutableCache
->>>>>>> 30d3749a
+mutable struct SSPSDIRK2Cache{uType,rateType,J,W,UF,JC,F,N} <: OrdinaryDiffEqMutableCache
   u::uType
   uprev::uType
   du1::rateType
@@ -626,11 +554,7 @@
   Kvaerno3ConstantCache(uf,ηold,κ,tol,10000,tab)
 end
 
-<<<<<<< HEAD
-mutable struct Kvaerno3Cache{uType,rateType,uNoUnitsType,J,UF,JC,Tab,F,N} <: OrdinaryDiffEqMutableCache
-=======
-mutable struct Kvaerno3Cache{uType,rateType,uNoUnitsType,J,W,UF,JC,uToltype,Tab,F} <: OrdinaryDiffEqMutableCache
->>>>>>> 30d3749a
+mutable struct Kvaerno3Cache{uType,rateType,uNoUnitsType,J,W,UF,JC,Tab,F,N} <: OrdinaryDiffEqMutableCache
   u::uType
   uprev::uType
   du1::rateType
@@ -729,11 +653,7 @@
   Cash4ConstantCache(uf,ηold,κ,tol,10000,tab)
 end
 
-<<<<<<< HEAD
-mutable struct Cash4Cache{uType,rateType,uNoUnitsType,J,UF,JC,N,Tab,F} <: OrdinaryDiffEqMutableCache
-=======
-mutable struct Cash4Cache{uType,rateType,uNoUnitsType,J,W,UF,JC,uToltype,Tab,F} <: OrdinaryDiffEqMutableCache
->>>>>>> 30d3749a
+mutable struct Cash4Cache{uType,rateType,uNoUnitsType,J,W,UF,JC,N,Tab,F} <: OrdinaryDiffEqMutableCache
   u::uType
   uprev::uType
   du1::rateType
@@ -838,11 +758,7 @@
   Hairer4ConstantCache(uf,ηold,κ,tol,10000,tab)
 end
 
-<<<<<<< HEAD
-mutable struct Hairer4Cache{uType,rateType,uNoUnitsType,J,UF,JC,Tab,F,N} <: OrdinaryDiffEqMutableCache
-=======
-mutable struct Hairer4Cache{uType,rateType,uNoUnitsType,J,W,UF,JC,uToltype,Tab,F} <: OrdinaryDiffEqMutableCache
->>>>>>> 30d3749a
+mutable struct Hairer4Cache{uType,rateType,uNoUnitsType,J,W,UF,JC,Tab,F,N} <: OrdinaryDiffEqMutableCache
   u::uType
   uprev::uType
   du1::rateType
