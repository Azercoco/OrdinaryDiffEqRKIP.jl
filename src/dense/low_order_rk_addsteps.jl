--- conflicted
+++ resolved
@@ -7,6 +7,105 @@
 end
 
 #=
+@muladd function ode_addsteps!{calcVal,calcVal2,calcVal3}(k,t,uprev,u,dt,f,cache::OwrenZen4ConstantCache,always_calc_begin::Type{Val{calcVal}} = Val{false},allow_calc_end::Type{Val{calcVal2}} = Val{true},force_calc_end::Type{Val{calcVal3}} = Val{false})
+  if length(k)<4 || calcVal
+    k1 = f(t,uprev)
+    a = dt*a21
+    k2 = f(t+c1*dt, @. uprev+a*k1)
+    k3 = f(t+c2*dt, @. uprev+dt*(a31*k1+a32*k2))
+    k4 = f(t+c3*dt, @. uprev+dt*(a41*k1+a42*k2+a43*k3))
+    k5 = f(t+c4*dt, @. uprev+dt*(a51*k1+a52*k2+a53*k3+a54*k4))
+    u = @. uprev+dt*(a61*k1+a63*k3+a64*k4+a65*k5)
+    integrator.fsallast = f(t+dt,u); k6 = integrator.fsallast
+    copyat_or_push!(k,1,k1)
+    copyat_or_push!(k,2,k2)
+    copyat_or_push!(k,3,k3)
+    copyat_or_push!(k,4,k4)
+    copyat_or_push!(k,5,k5)
+    copyat_or_push!(k,6,k6)
+  end
+  nothing
+end
+
+@muladd function ode_addsteps!{calcVal,calcVal2,calcVal3}(k,t,uprev,u,dt,f,cache::OwrenZen4Cache,always_calc_begin::Type{Val{calcVal}} = Val{false},allow_calc_end::Type{Val{calcVal2}} = Val{true},force_calc_end::Type{Val{calcVal3}} = Val{false})
+  if length(k)<4 || calcVal
+    @unpack k1,k2,k3,k4,k5,k6,tmp = cache
+    @unpack a21,a31,a32,a41,a42,a43,a51,a52,a53,a54,a61,a63,a64,a65,c1,c2,c3,c4 = cache.tab
+    a = dt*a21
+    @. tmp = uprev+a*k1
+    f(t+c1*dt,tmp,k2)
+    @. tmp = uprev+dt*(a31*k1+a32*k2)
+    f(t+c2*dt,tmp,k3)
+    @. tmp = uprev+dt*(a41*k1+a42*k2+a43*k3)
+    f(t+c3*dt,tmp,k4)
+    @. tmp = uprev+dt*(a51*k1+a52*k2+a53*k3+a54*k4)
+    f(t+c4*dt,tmp,k5)
+    @. u = uprev+dt*(a61*k1+a63*k3+a64*k4+a65*k5)
+    f(t+dt,u,k6)
+    copyat_or_push!(k,1,k1)
+    copyat_or_push!(k,2,k2)
+    copyat_or_push!(k,3,k3)
+    copyat_or_push!(k,4,k4)
+    copyat_or_push!(k,5,k5)
+    copyat_or_push!(k,6,k6)
+  end
+  nothing
+end
+
+@muladd function ode_addsteps!{calcVal,calcVal2,calcVal3}(k,t,uprev,u,dt,f,cache::OwrenZen5ConstantCache,always_calc_begin::Type{Val{calcVal}} = Val{false},allow_calc_end::Type{Val{calcVal2}} = Val{true},force_calc_end::Type{Val{calcVal3}} = Val{false})
+  if length(k)<4 || calcVal
+    k1 = f(t,uprev)
+    a = dt*a21
+    k2 = f(t+c1*dt, @. uprev+a*k1)
+    k3 = f(t+c2*dt, @. uprev+dt*(a31*k1+a32*k2))
+    k4 = f(t+c3*dt, @. uprev+dt*(a41*k1+a42*k2+k3))
+    k5 = f(t+c4*dt, @. uprev+dt*(a51*k1+a52*k2+a53*k3+a54*k4))
+    k6 = f(t+c5*dt, @. uprev+dt*(a61*k1+a62*k2+a63*k3+a64*k4+a65*k5))
+    k7 = f(t+c6*dt, @. uprev+dt*(a71*k1+a72*k2+a73*k3+a74*k4+a75*k5+a76*k6))
+    u = @. uprev+dt*(a81*k1+a83*k3+a84*k4+a85*k5+a86*k6+a87*k7)
+    integrator.fsallast = f(t+dt,u); k8 = integrator.fsallast
+    copyat_or_push!(k,1,k1)
+    copyat_or_push!(k,2,k2)
+    copyat_or_push!(k,3,k3)
+    copyat_or_push!(k,4,k4)
+    copyat_or_push!(k,5,k5)
+    copyat_or_push!(k,6,k6)
+    copyat_or_push!(k,7,k7)
+    copyat_or_push!(k,8,k8)
+  end
+  nothing
+end
+
+@muladd function ode_addsteps!{calcVal,calcVal2,calcVal3}(k,t,uprev,u,dt,f,cache::OwrenZen5Cache,always_calc_begin::Type{Val{calcVal}} = Val{false},allow_calc_end::Type{Val{calcVal2}} = Val{true},force_calc_end::Type{Val{calcVal3}} = Val{false})
+  if length(k)<4 || calcVal
+    uidx = eachindex(integrator.uprev)
+    @unpack k1,k2,k3,k4,k5,k6,k7,k8,tmp = cache
+    @unpack a21,a31,a32,a41,a42,a51,a52,a53,a54,a61,a62,a63,a64,a65,a71,a72,a73,a74,a75,a76,a81,a83,a84,a85,a86,a87,c1,c2,c3,c4,c5,c6 = cache.tab
+    a = dt*a21
+    @. tmp = uprev+a*k1
+    f(t+c1*dt,tmp,k2)
+    @. tmp = uprev+dt*(a31*k1+a32*k2)
+    f(t+c2*dt,tmp,k3)
+    @. tmp = uprev+dt*(a41*k1+a42*k2+k3)
+    f(t+c3*dt,tmp,k4)
+    @. tmp = uprev+dt*(a51*k1+a52*k2+a53*k3+a54*k4)
+    f(t+c4*dt,tmp,k5)
+    @. tmp = uprev+dt*(a61*k1+a62*k2+a63*k3+a64*k4+a65*k5)
+    f(t+dt,tmp,k6)
+    @. tmp = uprev+dt*(a71*k1+a72*k2+a73*k3+a74*k4+a75*k5+a76*k6)
+    f(t+c6*dt,tmp,k7)
+    @. u = uprev+dt*(a81*k1+a83*k3+a84*k4+a85*k5+a86*k6+a87*k7)
+    f(t+dt,u,k8)
+    copyat_or_push!(k,1,k1)
+    copyat_or_push!(k,2,k2)
+    copyat_or_push!(k,3,k3)
+    copyat_or_push!(k,4,k4)
+    copyat_or_push!(k,5,k5)
+    copyat_or_push!(k,6,k6)
+  end
+  nothing
+end
+
 @muladd function ode_addsteps!{calcVal,calcVal2,calcVal3}(k,t,uprev,u,dt,f,cache::DP5ConstantCache,always_calc_begin::Type{Val{calcVal}} = Val{false},allow_calc_end::Type{Val{calcVal2}} = Val{true},force_calc_end::Type{Val{calcVal3}} = Val{false})
   if length(k)<4 || calcVal
     @unpack a21,a31,a32,a41,a42,a43,a51,a52,a53,a54,a61,a62,a63,a64,a65,a71,a73,a74,a75,a76,c1,c2,c3,c4,c5,c6 = cache
@@ -220,10 +319,7 @@
 end
 =#
 
-<<<<<<< HEAD
-@muladd function ode_addsteps!{calcVal,calcVal2,calcVal3}(k,t,uprev,u,dt,f,cache::DP5ConstantCache,always_calc_begin::Type{Val{calcVal}} = Val{false},allow_calc_end::Type{Val{calcVal2}} = Val{true},force_calc_end::Type{Val{calcVal3}} = Val{false})
-=======
-function ode_addsteps!{calcVal,calcVal2,calcVal3}(k,t,uprev,u,dt,f,cache::OwrenZen3ConstantCache,always_calc_begin::Type{Val{calcVal}} = Val{false},allow_calc_end::Type{Val{calcVal2}} = Val{true},force_calc_end::Type{Val{calcVal3}} = Val{false})
+@muladd function ode_addsteps!{calcVal,calcVal2,calcVal3}(k,t,uprev,u,dt,f,cache::OwrenZen3ConstantCache,always_calc_begin::Type{Val{calcVal}} = Val{false},allow_calc_end::Type{Val{calcVal2}} = Val{true},force_calc_end::Type{Val{calcVal3}} = Val{false})
   if length(k)<4 || calcVal
     k1 = f(t,uprev)
     a1 = dt*a21
@@ -259,7 +355,7 @@
   nothing
 end
 
-function ode_addsteps!{calcVal,calcVal2,calcVal3}(k,t,uprev,u,dt,f,cache::OwrenZen4ConstantCache,always_calc_begin::Type{Val{calcVal}} = Val{false},allow_calc_end::Type{Val{calcVal2}} = Val{true},force_calc_end::Type{Val{calcVal3}} = Val{false})
+@muladd function ode_addsteps!{calcVal,calcVal2,calcVal3}(k,t,uprev,u,dt,f,cache::OwrenZen4ConstantCache,always_calc_begin::Type{Val{calcVal}} = Val{false},allow_calc_end::Type{Val{calcVal2}} = Val{true},force_calc_end::Type{Val{calcVal3}} = Val{false})
   if length(k)<4 || calcVal
     k1 = f(t,uprev)
     a = dt*a21
@@ -279,10 +375,10 @@
   nothing
 end
 
-function ode_addsteps!{calcVal,calcVal2,calcVal3}(k,t,uprev,u,dt,f,cache::OwrenZen4Cache,always_calc_begin::Type{Val{calcVal}} = Val{false},allow_calc_end::Type{Val{calcVal2}} = Val{true},force_calc_end::Type{Val{calcVal3}} = Val{false})
-  if length(k)<4 || calcVal
-    @unpack k1,k2,k3,k4,k5,k6,utilde,tmp,atmp = cache
-    @unpack a21,a31,a32,a41,a42,a43,a51,a52,a53,a54,a61,a63,a64,a65,c1,c2,c3,c4,b1,b3,b4 = cache.tab
+@muladd function ode_addsteps!{calcVal,calcVal2,calcVal3}(k,t,uprev,u,dt,f,cache::OwrenZen4Cache,always_calc_begin::Type{Val{calcVal}} = Val{false},allow_calc_end::Type{Val{calcVal2}} = Val{true},force_calc_end::Type{Val{calcVal3}} = Val{false})
+  if length(k)<4 || calcVal
+    @unpack k1,k2,k3,k4,k5,k6,tmp = cache
+    @unpack a21,a31,a32,a41,a42,a43,a51,a52,a53,a54,a61,a63,a64,a65,c1,c2,c3,c4 = cache.tab
     a = dt*a21
     @tight_loop_macros for i in uidx
       @inbounds tmp[i] = uprev[i]+a*k1[i]
@@ -314,7 +410,7 @@
   nothing
 end
 
-function ode_addsteps!{calcVal,calcVal2,calcVal3}(k,t,uprev,u,dt,f,cache::OwrenZen5ConstantCache,always_calc_begin::Type{Val{calcVal}} = Val{false},allow_calc_end::Type{Val{calcVal2}} = Val{true},force_calc_end::Type{Val{calcVal3}} = Val{false})
+@muladd function ode_addsteps!{calcVal,calcVal2,calcVal3}(k,t,uprev,u,dt,f,cache::OwrenZen5ConstantCache,always_calc_begin::Type{Val{calcVal}} = Val{false},allow_calc_end::Type{Val{calcVal2}} = Val{true},force_calc_end::Type{Val{calcVal3}} = Val{false})
   if length(k)<4 || calcVal
     k1 = f(t,uprev)
     a = dt*a21
@@ -338,11 +434,11 @@
   nothing
 end
 
-function ode_addsteps!{calcVal,calcVal2,calcVal3}(k,t,uprev,u,dt,f,cache::OwrenZen5Cache,always_calc_begin::Type{Val{calcVal}} = Val{false},allow_calc_end::Type{Val{calcVal2}} = Val{true},force_calc_end::Type{Val{calcVal3}} = Val{false})
+@muladd function ode_addsteps!{calcVal,calcVal2,calcVal3}(k,t,uprev,u,dt,f,cache::OwrenZen5Cache,always_calc_begin::Type{Val{calcVal}} = Val{false},allow_calc_end::Type{Val{calcVal2}} = Val{true},force_calc_end::Type{Val{calcVal3}} = Val{false})
   if length(k)<4 || calcVal
     uidx = eachindex(integrator.uprev)
-    @unpack k1,k2,k3,k4,k5,k6,k7,k8,utilde,tmp,atmp = cache
-    @unpack a21,a31,a32,a41,a42,a51,a52,a53,a54,a61,a62,a63,a64,a65,a71,a72,a73,a74,a75,a76,a81,a83,a84,a85,a86,a87,c1,c2,c3,c4,c5,c6,b1,b3,b4,b5,b6 = cache.tab
+    @unpack k1,k2,k3,k4,k5,k6,k7,k8,tmp = cache
+    @unpack a21,a31,a32,a41,a42,a51,a52,a53,a54,a61,a62,a63,a64,a65,a71,a72,a73,a74,a75,a76,a81,a83,a84,a85,a86,a87,c1,c2,c3,c4,c5,c6 = cache.tab
     a = dt*a21
     @tight_loop_macros for i in uidx
       @inbounds tmp[i] = uprev[i]+a*k1[i]
@@ -382,8 +478,7 @@
   nothing
 end
 
-function ode_addsteps!{calcVal,calcVal2,calcVal3}(k,t,uprev,u,dt,f,cache::DP5ConstantCache,always_calc_begin::Type{Val{calcVal}} = Val{false},allow_calc_end::Type{Val{calcVal2}} = Val{true},force_calc_end::Type{Val{calcVal3}} = Val{false})
->>>>>>> 2d80cf9e
+@muladd function ode_addsteps!{calcVal,calcVal2,calcVal3}(k,t,uprev,u,dt,f,cache::DP5ConstantCache,always_calc_begin::Type{Val{calcVal}} = Val{false},allow_calc_end::Type{Val{calcVal2}} = Val{true},force_calc_end::Type{Val{calcVal3}} = Val{false})
   if length(k)<4 || calcVal
     @unpack a21,a31,a32,a41,a42,a43,a51,a52,a53,a54,a61,a62,a63,a64,a65,a71,a73,a74,a75,a76,c1,c2,c3,c4,c5,c6 = cache
     @unpack d1,d3,d4,d5,d6,d7 = cache
