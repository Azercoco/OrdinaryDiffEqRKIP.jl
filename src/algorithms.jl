--- conflicted
+++ resolved
@@ -2930,17 +2930,15 @@
 différentiels-algébriques. MSc mathematics thesis, Faculty of Science,
 University of Geneva, Switzerland.
 
-<<<<<<< HEAD
 #### ROS34PRw
 -Joachim Rang, Improved traditional Rosenbrock–Wanner methods for stiff ODEs and DAEs,
 Journal of Computational and Applied Mathematics,
 https://doi.org/10.1016/j.cam.2015.03.010
-=======
+
 #### Rodas5P
 - Steinebach G.   Construction of Rosenbrock–Wanner method Rodas5P and numerical benchmarks within the Julia Differential Equations package. 
  In: BIT Numerical Mathematics, 63(2), 2023
 
->>>>>>> 1ca6555f
 =#
 
 for Alg in [
