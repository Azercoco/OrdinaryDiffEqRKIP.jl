
abstract type AbstractController end

@inline function stepsize_controller!(integrator, alg)
  stepsize_controller!(integrator, integrator.opts.controller, alg)
end

# checks whether the controller should accept a step based on the error estimate
@inline function accept_step_controller(integrator, controller::AbstractController)
  return integrator.EEst <= 1
end

@inline function step_accept_controller!(integrator, alg, q)
  step_accept_controller!(integrator, integrator.opts.controller, alg, q)
end

@inline function step_reject_controller!(integrator, alg)
  step_reject_controller!(integrator, integrator.opts.controller, alg)
end

reset_alg_dependent_opts!(controller::AbstractController, alg1, alg2) = nothing

DiffEqBase.reinit!(integrator::ODEIntegrator, controller::AbstractController) = nothing


# Standard integral (I) step size controller
"""
    IController()

The standard (integral) controller is the most basic step size controller.
This controller is usually the first one introduced in numerical analysis classes
but should only be used rarely in practice because of efficiency problems for
many problems/algorithms.

Construct an integral (I) step size controller adapting the time step
based on the formula
```
Δtₙ₊₁ = εₙ₊₁^(1/k) * Δtₙ
```
where `k = get_current_adaptive_order(alg, integrator.cache) + 1` and `εᵢ` is the
inverse of the error estimate `integrator.EEst` scaled by the tolerance
(Hairer, Nørsett, Wanner, 2008, Section II.4).
The step size factor is multiplied by the safety factor `gamma` and clipped to
the interval `[qmin, qmax]`.
A step will be accepted whenever the estimated error `integrator.EEst` is
less than or equal to unity. Otherwise, the step is rejected and re-tried with
the predicted step size.

## References
- Hairer, Nørsett, Wanner (2008)
  Solving Ordinary Differential Equations I Nonstiff Problems
  [DOI: 10.1007/978-3-540-78862-1](https://doi.org/10.1007/978-3-540-78862-1)
"""
struct IController <: AbstractController
end

@inline function stepsize_controller!(integrator, controller::IController, alg)
  @unpack qmin, qmax, gamma = integrator.opts
  EEst = DiffEqBase.value(integrator.EEst)

  if iszero(EEst)
    q = inv(qmax)
  else
    expo = 1 / (get_current_adaptive_order(alg, integrator.cache) + 1)
    qtmp = DiffEqBase.fastpow(EEst, expo) / gamma
    @fastmath q = DiffEqBase.value(max(inv(qmax), min(inv(qmin), qtmp)))
    # TODO: Shouldn't this be in `step_accept_controller!` as for the PI controller?
    integrator.qold = DiffEqBase.value(integrator.dt) / q
  end
  q
end

function step_accept_controller!(integrator, controller::IController, alg, q)
  @unpack qsteady_min, qsteady_max = integrator.opts

  if qsteady_min <= q <= qsteady_max
    q = one(q)
  end
  integrator.dt / q # new dt
end

function step_reject_controller!(integrator, controller::IController, alg)
  @unpack qold = integrator
  integrator.dt = qold
end


# PI step size controller
"""
    PIController(beta1, beta2)

The proportional-integral (PI) controller is a widespread step size controller
with improved stability properties compared to the [`IController`](@ref).
This controller is the default for most algorithms in OrdinaryDiffEq.jl.

Construct a PI step size controller adapting the time step based on the formula
```
Δtₙ₊₁ = εₙ₊₁^β₁ * εₙ^β₂ * Δtₙ
```
where `εᵢ` are inverses of the error estimates scaled by the tolerance
(Hairer, Nørsett, Wanner, 2010, Section IV.2).
The step size factor is multiplied by the safety factor `gamma` and clipped to
the interval `[qmin, qmax]`.
A step will be accepted whenever the estimated error `integrator.EEst` is
less than or equal to unity. Otherwise, the step is rejected and re-tried with
the predicted step size.

!!! note
    The coefficients `beta1, beta2` are not scaled by the order of the method,
    in contrast to the [`PIDController`](@ref). For the `PIController`, this
    scaling by the order must be done when the controller is constructed.

## References
- Hairer, Nørsett, Wanner (2010)
  Solving Ordinary Differential Equations II Stiff and Differential-Algebraic Problems
  [DOI: 10.1007/978-3-642-05221-7](https://doi.org/10.1007/978-3-642-05221-7)
- Hairer, Nørsett, Wanner (2008)
  Solving Ordinary Differential Equations I Nonstiff Problems
  [DOI: 10.1007/978-3-540-78862-1](https://doi.org/10.1007/978-3-540-78862-1)
"""
mutable struct PIController{QT} <: AbstractController
  beta1::QT
  beta2::QT
end

@inline function stepsize_controller!(integrator, controller::PIController, alg)
  @unpack qold = integrator
  @unpack qmin, qmax, gamma = integrator.opts
  @unpack beta1, beta2 = controller
  EEst = DiffEqBase.value(integrator.EEst)

  if iszero(EEst)
    q = inv(qmax)
  else
    q11 = DiffEqBase.fastpow(EEst, float(beta1))
    q = q11 / DiffEqBase.fastpow(qold, float(beta2))
    integrator.q11 = q11
    @fastmath q = max(inv(qmax), min(inv(qmin), q / gamma))
  end
  q
end

function step_accept_controller!(integrator, controller::PIController, alg, q)
  @unpack qsteady_min, qsteady_max, qoldinit = integrator.opts
  EEst = DiffEqBase.value(integrator.EEst)

  if qsteady_min <= q <= qsteady_max
    q = one(q)
  end
  integrator.qold = max(EEst, qoldinit)
  return integrator.dt / q # new dt
end

function step_reject_controller!(integrator, controller::PIController, alg)
  @unpack q11 = integrator
  @unpack qmin, gamma = integrator.opts
  integrator.dt /= min(inv(qmin), q11 / gamma)
end

function reset_alg_dependent_opts!(controller::PIController, alg1, alg2)
  if controller.beta2 == beta2_default(alg1)
    controller.beta2 = beta2_default(alg2)
  end
  if controller.beta1 == beta1_default(alg1, controller.beta2)
    controller.beta1 = beta1_default(alg2, controller.beta2)
  end
end


# PID step size controller
"""
    PIDController(beta1, beta2, beta3=zero(beta1);
                  limiter=default_dt_factor_limiter,
                  accept_safety=0.81)

The proportional-integral-derivative (PID) controller is a generalization of the
[`PIController`](@ref) and can have improved stability and efficiency properties.

Construct a PID step size controller adapting the time step based on the formula
```
Δtₙ₊₁ = εₙ₊₁^(β₁/k) * εₙ^(β₂/k) * εₙ₋₁^(β₃/ k) * Δtₙ
```
where `k = min(alg_order, alg_adaptive_order) + 1` and `εᵢ` are inverses of
the error estimates scaled by the tolerance (Söderlind, 2003).
The step size factor is limited by the `limiter` with default value
```
limiter(x) = one(x) + atan(x - one(x))
```
as proposed by Söderlind and Wang (2006). A step will be accepted whenever the
predicted step size change is bigger than `accept_safety`. Otherwise, the step
is rejected and re-tried with the predicted step size.

Some standard controller parameters suggested in the literature are

| Controller | `beta1` | `beta2` | `beta3` |
|:-----------|--------:|--------:|:-------:|
|    basic   |  `1.00` |  `0.00` |  `0`    |
|    PI42    |  `0.60` | `-0.20` |  `0`    |
|    PI33    |  `2//3` | `-1//3` |  `0`    |
|    PI34    |  `0.70` | `-0.40` |  `0`    |
|   H211PI   |  `1//6` |  `1//6` |  `0`    |
|   H312PID  | `1//18` |  `1//9` | `1//18` |

!!! note
    In contrast to the [`PIController`](@ref), the coefficients `beta1, beta2, beta3`
    are scaled by the order of the method. Thus, standard controllers such as PI42
    can use the same coefficients `beta1, beta2, beta3` for different algorithms.

!!! note
    In contrast to other controllers, the `PIDController` does not use the keyword
    arguments `qmin, qmax` to limit the step size change or the safety factor `gamma`.
    These common keyword arguments are replaced by the `limiter` and `accept_safety`
    to guarantee a smooth behavior (Söderlind and Wang, 2006).
    Because of this, a `PIDController` behaves different from a [`PIController`](@ref),
    even if `beta1, beta2` are adapted accordingly and `iszero(beta3)`.

## References
- Söderlind (2003)
  Digital Filters in Adaptive Time-Stepping
  [DOI: 10.1145/641876.641877](https://doi.org/10.1145/641876.641877)
- Söderlind, Wang (2006)
  Adaptive time-stepping and computational stability
  [DOI: 10.1016/j.cam.2005.03.008](https://doi.org/10.1016/j.cam.2005.03.008)
- Ranocha, Dalcin, Parsani, Ketcheson (2021)
  Optimized Runge-Kutta Methods with Automatic Step Size Control for
  Compressible Computational Fluid Dynamics
  [arXiv:2104.06836](https://arxiv.org/abs/2104.06836)
"""
struct PIDController{QT, Limiter} <: AbstractController
  beta::MVector{3,QT} # controller coefficients
  err ::MVector{3,QT} # history of the error estimates
  accept_safety::QT   # accept a step if the predicted change of the step size
                      # is bigger than this parameter
  limiter::Limiter    # limiter of the dt factor (before clipping)
end

function PIDController(beta1, beta2, beta3=zero(beta1); limiter=default_dt_factor_limiter,
                                                        accept_safety=0.81)
  beta = MVector(map(float, promote(beta1, beta2, beta3))...)
  QT = eltype(beta)
  err = MVector{3,QT}(true, true, true)
  return PIDController(beta, err, convert(QT, accept_safety), limiter)
end

function Base.show(io::IO, controller::PIDController)
  print(io, "PIDController(beta=", controller.beta,
            ", accept_safety=", controller.accept_safety,
            ", limiter=", controller.limiter,
            ")")
end

@inline default_dt_factor_limiter(x) = one(x) + atan(x - one(x))

@inline function stepsize_controller!(integrator, controller::PIDController, alg)
  @unpack qmax = integrator.opts
  beta1, beta2, beta3 = controller.beta
  controller.err[1] = inv(DiffEqBase.value(integrator.EEst))
  err1, err2, err3 = controller.err

  iszero(err1) && return qmax

  k = min(alg_order(alg), alg_adaptive_order(alg)) + 1
  dt_factor = err1^(beta1 / k) * err2^(beta2 / k) * err3^(beta3 / k)
  dt_factor = controller.limiter(dt_factor)
  # Note: No additional limiting of the form
  #   dt_factor = max(qmin, min(qmax, dt_factor))
  # is necessary since the `limiter` should take care of that. The default limiter
  # ensures
  #   0.21 ≈ limiter(0) <= dt_factor <= limiter(Inf) ≈ 2.57
  # See Söderlind, Wang (2006), Section 6.
  integrator.qold = dt_factor
  return dt_factor
end

@inline function accept_step_controller(integrator, controller::PIDController)
  return integrator.qold >= controller.accept_safety
end

function step_accept_controller!(integrator, controller::PIDController, alg, dt_factor)
  @unpack qsteady_min, qsteady_max = integrator.opts

  if qsteady_min <= inv(dt_factor) <= qsteady_max
    dt_factor = one(dt_factor)
  end
  @inbounds begin
    controller.err[3] = controller.err[2]
    controller.err[2] = controller.err[1]
  end
  return integrator.dt * dt_factor # new dt
end

function step_reject_controller!(integrator, controller::PIDController, alg)
  integrator.dt *= integrator.qold
end


# Gustafsson predictive step size controller
"""
    PredictiveController()

The Gustafsson acceleration algorithm accelerates changes so that way algorithms
can more swiftly change to handle quick transients. This algorithm is thus
well-suited for stiff solvers where this can be expected, and is the default
for algorithms like the (E)SDIRK methods.

```julia
gamma = integrator.opts.gamma
niters = integrator.cache.newton_iters
fac = min(gamma,(1+2*integrator.alg.max_newton_iter)*gamma/(niters+2*integrator.alg.max_newton_iter))
expo = 1/(alg_order(integrator.alg)+1)
qtmp = (integrator.EEst^expo)/fac
@fastmath q = max(inv(integrator.opts.qmax),min(inv(integrator.opts.qmin),qtmp))
if q <= integrator.opts.qsteady_max && q >= integrator.opts.qsteady_min
  q = one(q)
end
integrator.qold = q
q
```
In this case, `niters` is the number of Newton iterations which was required
in the most recent step of the algorithm. Note that these values are used
differently depending on acceptance and rejectance. When the step is accepted,
the following logic is applied:
```julia
if integrator.success_iter > 0
  expo = 1/(alg_adaptive_order(integrator.alg)+1)
  qgus=(integrator.dtacc/integrator.dt)*(((integrator.EEst^2)/integrator.erracc)^expo)
  qgus = max(inv(integrator.opts.qmax),min(inv(integrator.opts.qmin),qgus/integrator.opts.gamma))
  qacc=max(q,qgus)
else
  qacc = q
end
integrator.dtacc = integrator.dt
integrator.erracc = max(1e-2,integrator.EEst)
integrator.dt/qacc
```
When it rejects, it's the same as the [`IController`](@ref):
```julia
if integrator.success_iter == 0
  integrator.dt *= 0.1
else
  integrator.dt = integrator.dt/integrator.qold
end
```
"""
struct PredictiveController <: AbstractController
end

@inline function stepsize_controller!(integrator, controller::PredictiveController, alg)
  @unpack qmin, qmax, gamma = integrator.opts
  EEst = DiffEqBase.value(integrator.EEst)

  if iszero(EEst)
    q = inv(qmax)
  else
    if alg isa Union{RKC,IRKC,SERK2}
      fac = gamma
    else
      if alg isa Union{RadauIIA3, RadauIIA5}
        @unpack iter = integrator.cache
        @unpack maxiters = alg
      else
        @unpack iter, maxiters = integrator.cache.nlsolver
      end
      fac = min(gamma, ( 1 + 2 * maxiters) * gamma / (iter + 2 * maxiters))
    end
    expo = 1 / (get_current_adaptive_order(alg, integrator.cache) + 1)
    qtmp = DiffEqBase.fastpow(EEst, expo) / fac
    @fastmath q = DiffEqBase.value(max(inv(qmax), min(inv(qmin), qtmp)))
    integrator.qold = q
  end
  q
end

function step_accept_controller!(integrator, controller::PredictiveController, alg, q)
  @unpack qmin, qmax, gamma, qsteady_min, qsteady_max = integrator.opts
  EEst = DiffEqBase.value(integrator.EEst)

  if integrator.success_iter > 0
    expo = 1 / (get_current_adaptive_order(alg, integrator.cache) + 1)
    qgus = (integrator.dtacc / integrator.dt) * DiffEqBase.fastpow((EEst^2) / integrator.erracc, expo)
    qgus = max(inv(qmax), min(inv(qmin), qgus / gamma))
    qacc = max(q, qgus)
  else
    qacc = q
  end
  if qsteady_min <= qacc <= qsteady_max
    qacc = one(qacc)
  end
  integrator.dtacc = integrator.dt
  integrator.erracc = max(1e-2, EEst)
  return integrator.dt / qacc
end

function step_reject_controller!(integrator, controller::PredictiveController, alg)
  @unpack dt, success_iter, qold = integrator
  integrator.dt = success_iter == 0 ? 0.1 * dt : dt / qold
end


# Dummy controller without any method implementations.
# This is used to transfer the special controllers associated to certain
# algorithms to the new controller infrastructure with
struct DummyController <: AbstractController
end


# JVODE
function stepsize_controller!(integrator, alg::JVODE)
  if iszero(integrator.EEst)
    η = integrator.opts.qmax
  else
    η = integrator.cache.η
    integrator.qold = η
  end
  η
end

function step_accept_controller!(integrator,alg::JVODE,η)
  q = inv(η)
  if q <= integrator.opts.qsteady_max && q >= integrator.opts.qsteady_min
    q = one(q)
  end
  return integrator.dt/q  # dtnew
end

function step_reject_controller!(integrator,alg::JVODE)
  integrator.dt *= integrator.qold
end


# QNBDF
stepsize_controller!(integrator, alg::QNDF) = nothing

# this stepsize and order controller is taken from
# Implementation of an Adaptive BDF2 Formula and Comparison with the MATLAB Ode15s paper
# E. Alberdi Celaya, J. J. Anza Aguirrezabala, and P. Chatzipantelidis

function step_accept_controller!(integrator,alg::QNDF{max_order},q) where max_order
  #step is accepted, reset count of consecutive failed steps
  integrator.cache.consfailcnt = 0
  integrator.cache.nconsteps += 1
  if iszero(integrator.EEst)
    q = inv(integrator.opts.qmax)
  else
    est = integrator.EEst
    estₖ₋₁ = integrator.cache.EEst1
    estₖ₊₁ = integrator.cache.EEst2
    h = integrator.dt
    k = integrator.cache.order
    cache = integrator.cache
    if integrator.cache.nconsteps < integrator.cache.order + 2
      q = one(integrator.qold) #quasi-contsant steps
    else
      zₛ = 1.2 # equivalent to integrator.opts.gamma
      zᵤ = 0.1
      Fᵤ = 10
      expo = 1/(k+1)
      z = zₛ * ((est)^expo)
      F = inv(z)
      hₙ = h
      kₙ = k
      if z <= zᵤ
        hₖ = Fᵤ * h
      elseif zᵤ < z
        hₖ = F * h
      end
      hₖ₋₁ = 0.0
      hₖ₊₁ = 0.0

      if k > 1
        expo = 1/k
        zₖ₋₁ = 1.3 * ((estₖ₋₁)^expo)
        Fₖ₋₁ = inv(zₖ₋₁)
        if zₖ₋₁ <= 0.1
          hₖ₋₁ =  10* h
        elseif 1/10 < zₖ₋₁ <= 1.3
          hₖ₋₁ = Fₖ₋₁ * h
        end
        if hₖ₋₁ > hₖ
          hₙ = hₖ₋₁
          kₙ = k-1
        else
          hₙ = hₖ
          kₙ = k
        end
      end

      if k < max_order
        expo = 1/(k+2)
        zₖ₊₁ = 1.4 * ((estₖ₊₁)^expo)
        Fₖ₊₁ = inv(zₖ₊₁)

        if zₖ₊₁<= 0.1
          hₖ₊₁ = 10 * h
        elseif 0.1 < zₖ₊₁ <= 1.4
          hₖ₊₁ = Fₖ₊₁ * h
        end
        if hₖ₊₁ > hₙ
          hₙ = hₖ₊₁
          kₙ = k+1
        end
      end
      if hₙ <= h
        hₙ = h
        kₙ = k
      end
      cache.order = kₙ
      q = integrator.dt/hₙ
    end
  end
  if q <= integrator.opts.qsteady_max && q >= integrator.opts.qsteady_min
    q = one(q)
  end
  return integrator.dt/q
end

function step_reject_controller!(integrator,alg::QNDF)
  k = integrator.cache.order
  h = integrator.dt
  integrator.cache.consfailcnt += 1
  integrator.cache.nconsteps = 0
  if integrator.cache.consfailcnt > 1
    h = h/2
  end
  zₛ = 1.2  # equivalent to integrator.opts.gamma
  expo = 1/(k+1)
  z = zₛ * ((integrator.EEst)^expo)
  F = inv(z)
  if z <= 10
    hₖ = F * h
  elseif z > 10
    hₖ = 0.1 * h
  end
  hₙ = hₖ
  kₙ = k
  if k > 1
    expo = 1/k
    zₖ₋₁ = 1.3 * ((integrator.cache.EEst1)^expo)
    Fₖ₋₁ = inv(zₖ₋₁)
    if zₖ₋₁ <= 10
      hₖ₋₁ = Fₖ₋₁ * h
    elseif zₖ₋₁ > 10
      hₖ₋₁ = 0.1 * h
    end
    if hₖ₋₁ > hₖ
      hₙ = min(h,hₖ₋₁)
      kₙ = k-1
    end
  end
  integrator.dt = hₙ
  integrator.cache.order = kₙ
end

<<<<<<< HEAD
function post_newton_controller!(integrator, alg)
  integrator.dt = integrator.dt/integrator.opts.failfactor
  nothing
end

function post_newton_controller!(integrator, alg::Union{FBDF, DFBDF})
  @unpack cache = integrator
  if cache.order > 1 && cache.nlsolver.nfails >= 3
    cache.order -= 1
  end
  integrator.dt = integrator.dt/integrator.opts.failfactor
  integrator.cache.consfailcnt += 1
  integrator.cache.nconsteps = 0
  nothing
end

function stepsize_controller!(integrator, alg::Union{FBDF{max_order},DFBDF{max_order}}) where max_order
=======
function choose_order!(alg::Union{FBDF,DFBDF}, integrator, cache::OrdinaryDiffEqMutableCache, max_order)
>>>>>>> e3da7e00
  @unpack t,dt,u,cache,uprev = integrator
  @unpack atmp, ts_tmp, terkm2, terkm1, terk, terkp1, terk_tmp, u_history = cache
  k = cache.order
  # only when the order of amount of terk follows the order of step size, and achieve enough constant step size, the order could be increased.
  if k < max_order && integrator.cache.nconsteps >= integrator.cache.order + 2 && ((k == 1 && terk > terkp1) ||
    (k == 2 && terkm1 > terk > terkp1) ||
    (k > 2 && terkm2 > terkm1 > terk > terkp1))
    k += 1
    terk = terkp1
  else
    while !(terkm2 > terkm1 > terk > terkp1) && k > 2
      terkp1 = terk
      terk = terkm1
      terkm1 = terkm2
      fd_weights = calc_finite_difference_weights(ts_tmp,t+dt,k-2,Val(max_order))
      terk_tmp = @.. fd_weights[k-2,1] * u
      vc = _vec(terk_tmp)
      for i in 2:k-2
        @.. @views vc += fd_weights[i,k-2] * u_history[:,i-1]
      end
      @.. terk_tmp *= abs(dt^(k-2))
      calculate_residuals!(atmp,_vec(terk_tmp), _vec(uprev), _vec(u), integrator.opts.abstol, integrator.opts.reltol, integrator.opts.internalnorm, t)
      terkm2 = integrator.opts.internalnorm(atmp,t)
      k -= 1
    end
    if !(terkm1 > terk > terkp1) && k == 2
      k -= 1
      terk = terkm1
    end
  end
  return k, terk
end

function choose_order!(alg::Union{FBDF,DFBDF}, integrator, cache::OrdinaryDiffEqConstantCache, max_order)
  @unpack t,dt,u,cache,uprev = integrator
  @unpack ts_tmp,terkm2, terkm1, terk, terkp1,u_history = cache
  k = cache.order
  if k < max_order && integrator.cache.nconsteps >= integrator.cache.order + 2 && ((k == 1 && terk > terkp1) ||
    (k == 2 && terkm1 > terk > terkp1) ||
    (k > 2 && terkm2 > terkm1 > terk > terkp1))
    k += 1
    terk = terkp1
  else
    while !(terkm2 > terkm1 > terk > terkp1) && k > 2
      terkp1 = terk
      terk = terkm1
      terkm1 = terkm2
      fd_weights = calc_finite_difference_weights(ts_tmp,t+dt,k-2,Val(max_order))
      terk_tmp = @.. fd_weights[k-2,1] * u
      if typeof(u) <: Number
        for i in 2:k-2
          terk_tmp += fd_weights[i,k-2] * u_history[i-1]
        end
        #@show fd_weights,u_history,u,terk
        terk_tmp *= abs(dt^(k-2))
      else
        vc = _vec(terk_tmp)
        for i in 2:k-2
          @.. @views vc += fd_weights[i,k-2] * u_history[:,i-1]
        end
        @.. terk_tmp *= abs(dt^(k-2))
      end
      atmp = calculate_residuals(_vec(terk_tmp), _vec(uprev), _vec(u), integrator.opts.abstol, integrator.opts.reltol, integrator.opts.internalnorm, t)
      terkm2 = integrator.opts.internalnorm(atmp,t)
      k -= 1
    end
    if !(terkm1 > terk > terkp1) && k == 2
      k -= 1
      terk = terkm1
    end
  end
  return k, terk
end

function stepsize_controller!(integrator, alg::Union{FBDF{max_order},DFBDF{max_order}}) where max_order
  @unpack cache = integrator
  cache.prev_order = cache.order
  k, terk = choose_order!(alg, integrator, cache, max_order)
  if k != cache.order
    integrator.cache.nconsteps = 0
    cache.order = k
  end
  if iszero(terk)
    q = inv(integrator.opts.qmax)
  else
    q = ((2*terk/(k+1))^(1/(k+1)))
  end
  integrator.qold = q
  q
end

function step_accept_controller!(integrator,alg::Union{FBDF{max_order},DFBDF{max_order}},q) where max_order
  integrator.cache.consfailcnt = 0
  if q <= integrator.opts.qsteady_max && q >= integrator.opts.qsteady_min
    q = one(q)
  end
  integrator.cache.nconsteps += 1
  integrator.cache.iters_from_event += 1
  return integrator.dt/q
end

function step_reject_controller!(integrator,alg::Union{FBDF,DFBDF})
  integrator.cache.consfailcnt += 1
  integrator.cache.nconsteps = 0
  dt = integrator.dt
  if integrator.cache.consfailcnt == 1
    dt *= 0.5
  else
    dt *= 0.25
  end
  integrator.dt = dt
end

# Extrapolation methods
mutable struct ExtrapolationController{QT} <: AbstractController
  beta1::QT
end

function reset_alg_dependent_opts!(controller::ExtrapolationController, alg1, alg2)
  if controller.beta1 == beta1_default(alg1, beta2_default(alg1))
    controller.beta1 = beta1_default(alg2, beta2_default(alg2))
  end
end

@inline function stepsize_controller!(integrator,alg::Union{ExtrapolationMidpointDeuflhard,ImplicitDeuflhardExtrapolation})
  # Dummy function
  # ExtrapolationMidpointDeuflhard's stepsize scaling is stored in the cache;
  # it is computed by  stepsize_controller_internal! (in perfom_step!) resp. stepsize_predictor!
  # (in step_accept_controller! and step_reject_controller!)
  zero(typeof(integrator.opts.qmax))
end

function stepsize_controller_internal!(integrator,alg::Union{ExtrapolationMidpointDeuflhard,ImplicitDeuflhardExtrapolation})
  # Standard step size controller
  # Compute and save the stepsize scaling based on the latest error estimate of the current order
  @unpack controller = integrator.opts

  if iszero(integrator.EEst)
    q = inv(integrator.opts.qmax)
  else
    # Update gamma and beta1
    controller.beta1 = typeof(controller.beta1)(1 // (2integrator.cache.n_curr + 1))
    integrator.opts.gamma = DiffEqBase.fastpow(typeof(integrator.opts.gamma)(1 // 4),controller.beta1)
    # Compute new stepsize scaling
    qtmp = DiffEqBase.fastpow(integrator.EEst,controller.beta1) / integrator.opts.gamma
    @fastmath q = max(inv(integrator.opts.qmax), min(inv(integrator.opts.qmin), qtmp))
  end
  integrator.cache.Q[integrator.cache.n_curr - alg.n_min + 1] = q
end

function stepsize_predictor!(integrator,alg::Union{ExtrapolationMidpointDeuflhard,ImplicitDeuflhardExtrapolation},n_new::Int)
  # Compute and save the stepsize scaling for order n_new based on the latest error estimate of the current order.
  @unpack controller = integrator.opts

  if iszero(integrator.EEst)
    q = inv(integrator.opts.qmax)
  else
    # Initialize
    @unpack t,EEst = integrator
    @unpack stage_number = integrator.cache
    tol = integrator.opts.internalnorm(integrator.opts.reltol,t) # Deuflhard's approach relies on EEstD ≈ ||relTol||
    s_curr = stage_number[integrator.cache.n_curr - alg.n_min + 1]
    s_new = stage_number[n_new - alg.n_min + 1]
    # Update gamma and beta1
    controller.beta1 = typeof(controller.beta1)(1 // (2integrator.cache.n_curr + 1))
    integrator.opts.gamma = DiffEqBase.fastpow(typeof(integrator.opts.gamma)(1 // 4),controller.beta1)
    # Compute new stepsize scaling
    qtmp = EEst * DiffEqBase.fastpow(DiffEqBase.fastpow(tol,(1.0 - s_curr / s_new)),controller.beta1) / integrator.opts.gamma
    @fastmath q = max(inv(integrator.opts.qmax),min(inv(integrator.opts.qmin),qtmp))
  end
  integrator.cache.Q[n_new - alg.n_min + 1] = q
end

function step_accept_controller!(integrator,alg::Union{ExtrapolationMidpointDeuflhard,ImplicitDeuflhardExtrapolation},q)
  # Compute new order and stepsize, return new stepsize
  @unpack n_min, n_max = alg
  @unpack n_curr, n_old, Q = integrator.cache
  s = integrator.cache.stage_number

  # Compute new order based on available quantities
  tmp = (n_min:n_curr) .- n_min .+ 1 # Index range of quantities computed so far
  dt_new = Vector{eltype(Q)}(undef,length(tmp)+1)
  dt_new[1:end-1] = integrator.dt ./ Q[tmp] # Store for the possible new stepsizes
  dtmin = timedepentdtmin(integrator)
  dt_new[1:end-1] = max.(dtmin, min.(abs(integrator.opts.dtmax), abs.(dt_new[1:end-1]))) # Safety scaling

  # n_new is the most efficient order of the last step
  work = s[tmp] ./ dt_new[1:end-1]
  n_new = argmin(work) + n_min - 1

  # Check if n_new may be increased
  if n_new == n_curr < min(n_max, n_old + 1) # cf. win_max in perfom_step! of the last step
    # Predict stepsize scaling for order (n_new + 1)
    stepsize_predictor!(integrator, alg, n_new+1) # Update cache.Q

    # Compute and scale the corresponding stepsize
    dt_new[end] = integrator.dt ./ Q[tmp[end]+1]
    dt_new[end] = max(dtmin, min(abs(integrator.opts.dtmax), abs.(dt_new[end])))

    # Check if (n_new  + 1) would have been more efficient than n_new
    if work[end] > s[tmp[end]+1] / dt_new[end]
      n_new = n_new + 1
    end
  end

  integrator.cache.n_curr = n_new
  dt_new[n_new - n_min + 1]
end

function step_reject_controller!(integrator, alg::Union{ExtrapolationMidpointDeuflhard,ImplicitDeuflhardExtrapolation})
  # Compute and save reduced stepsize dt_red of order n_old
  # Use the latest error estimate to predict dt_red if an estimate of order n_old is not available
  if integrator.cache.n_curr < integrator.cache.n_old
      stepsize_predictor!(integrator,alg,integrator.cache.n_old) # Update cache.Q
  end
  integrator.cache.n_curr = integrator.cache.n_old # Reset order for redoing the rejected step
  dt_red = integrator.dt / integrator.cache.Q[integrator.cache.n_old - integrator.alg.n_min + 1]
  dtmin = timedepentdtmin(integrator)
  dt_red = integrator.tdir*max(dtmin, min(abs(integrator.opts.dtmax), abs(dt_red))) # Safety scaling
  integrator.dt = dt_red
end

@inline function stepsize_controller!(integrator,alg::Union{ExtrapolationMidpointHairerWanner, ImplicitHairerWannerExtrapolation, ImplicitEulerExtrapolation, ImplicitEulerBarycentricExtrapolation})
  # Dummy function
  # ExtrapolationMidpointHairerWanner's stepsize scaling is stored in the cache;
  # it is computed by  stepsize_controller_internal! (in perfom_step!), step_accept_controller! or step_reject_controller!
  zero(typeof(integrator.opts.qmax))
end

function stepsize_controller_internal!(integrator,alg::Union{ExtrapolationMidpointHairerWanner, ImplicitHairerWannerExtrapolation, ImplicitEulerExtrapolation, ImplicitEulerBarycentricExtrapolation})
  # Standard step size controller
  # Compute and save the stepsize scaling based on the latest error estimate of the current order
  @unpack controller = integrator.opts

  if typeof(alg) <: Union{ImplicitEulerExtrapolation,ImplicitEulerBarycentricExtrapolation,ImplicitHairerWannerExtrapolation}
    if iszero(integrator.EEst)
      q = inv(integrator.opts.qmax)
    else
      # Update gamma and beta1
      if typeof(alg) <: ImplicitHairerWannerExtrapolation
        controller.beta1 = typeof(controller.beta1)(1 // (2integrator.cache.n_curr + 1))
      elseif typeof(alg) <: ImplicitEulerExtrapolation
        controller.beta1 = typeof(controller.beta1)(1 // (integrator.cache.n_curr))
      else
        controller.beta1 = typeof(controller.beta1)(1 // (integrator.cache.n_curr - 1))
      end
      integrator.opts.gamma = DiffEqBase.fastpow(typeof(integrator.opts.gamma)(65 // 100),controller.beta1)
      # Compute new stepsize scaling
      qtmp = DiffEqBase.fastpow(integrator.EEst,controller.beta1) / (integrator.opts.gamma)
      @fastmath q = max(inv(integrator.opts.qmax), min(inv(integrator.opts.qmin), qtmp))
    end
    integrator.cache.Q[integrator.cache.n_curr + 1] = q
  else
    if iszero(integrator.EEst)
      q = inv(integrator.opts.qmax)
    else
      # Update gamma and beta1
      controller.beta1 = typeof(controller.beta1)(1 // (2integrator.cache.n_curr + 1))
      integrator.opts.gamma = DiffEqBase.fastpow(typeof(integrator.opts.gamma)(65 // 100),controller.beta1)
      # Compute new stepsize scaling
      qtmp = DiffEqBase.fastpow(integrator.EEst,controller.beta1) / integrator.opts.gamma
      @fastmath q = max(inv(integrator.opts.qmax), min(inv(integrator.opts.qmin), qtmp))
    end
    integrator.cache.Q[integrator.cache.n_curr + 1] = q
  end
end

function step_accept_controller!(integrator,alg::Union{ExtrapolationMidpointHairerWanner, ImplicitHairerWannerExtrapolation, ImplicitEulerExtrapolation, ImplicitEulerBarycentricExtrapolation},q)
  # Compute new order and stepsize, return new stepsize
  @unpack n_min, n_max = alg
  @unpack n_curr, n_old, Q, sigma, work, dt_new = integrator.cache
  s = integrator.cache.stage_number

  # Compute new order based on available quantities
  win_min_old = min(n_old, n_curr) - 1 # cf. win_min in perfom_step! of the last step
  tmp = win_min_old:(max(n_curr, n_old) + 1) # Index range for the new order
  #@show size(dt_new)
  fill!(dt_new, zero(eltype(dt_new)))
  @.. Q = integrator.dt/Q
  copyto!(dt_new,win_min_old,Q,win_min_old,(max(n_curr, n_old) + 1) - win_min_old + 1)
  @.. Q = integrator.dt/Q
  dtmin = timedepentdtmin(integrator)
  fill!(work,zero(eltype(work))) # work[n] is the work for order (n-1)
  for i in tmp
    work[i] = s[i]/dt_new[i]
  end
  # Order selection
  n_new = n_old
  if n_curr == n_min # Enforce n_min + 1 ≦ n_new
    n_new = n_min + 1
  else
    if n_curr <= n_old
      if work[n_curr-1] < sigma * work[n_curr]
        n_new = max(n_curr-1,n_old-1,n_min+1) # Enforce n_min + 1≦ n_new
      elseif work[n_curr] < sigma * work[n_curr-1]
        n_new = min(n_curr+1,n_max-1) # Enforce n_new ≦ n_max - 1
      else
        n_new = n_curr # n_min + 1 ≦ n_curr
      end
    else
      if work[n_old] < sigma *  work[n_old+1]
        n_new = max(n_old-1,n_min+1)  # Enforce n_min + 1 ≦ n_new
      end
      if work[n_curr+1] <  sigma * work[n_new+1]
        n_new = min(n_new+1,n_max-1) # Enforce n_new ≦ n_max - 1
      end
    end
  end
  integrator.cache.n_curr = n_new

  # Stepsize selection
  if n_new == n_curr + 1
    # Compute the new stepsize of order n_new based on the optimal stepsize of order n_curr
    dt_new[n_new+1] = s[n_curr + 2]/s[n_curr + 1 ] * dt_new[n_curr+1]
    dt_new[n_new+1] = max(dtmin, min(abs(integrator.opts.dtmax), abs(dt_new[n_new+1])))
  end
  dt_new[n_new + 1]
end

function step_reject_controller!(integrator, alg::Union{ExtrapolationMidpointHairerWanner, ImplicitHairerWannerExtrapolation, ImplicitEulerExtrapolation, ImplicitEulerBarycentricExtrapolation})
  # Compute and save order and stepsize for redoing the current step
  @unpack n_old, n_curr, Q = integrator.cache

  # Order selection
  n_red = n_old
  if n_curr == n_old - 1
    n_red = max(alg.n_min+1,n_old-1) # Enforce n_min + 1 ≦ n_red
  end
  integrator.cache.n_curr = n_red

  # Stepsize selection
  dt_red = integrator.dt / Q[n_red + 1]
  dtmin = timedepentdtmin(integrator)
  dt_red = integrator.tdir*max(dtmin, min(abs(integrator.opts.dtmax), abs(dt_red))) # Safety scaling
  integrator.dt = dt_red
end<|MERGE_RESOLUTION|>--- conflicted
+++ resolved
@@ -551,7 +551,6 @@
   integrator.cache.order = kₙ
 end
 
-<<<<<<< HEAD
 function post_newton_controller!(integrator, alg)
   integrator.dt = integrator.dt/integrator.opts.failfactor
   nothing
@@ -566,43 +565,6 @@
   integrator.cache.consfailcnt += 1
   integrator.cache.nconsteps = 0
   nothing
-end
-
-function stepsize_controller!(integrator, alg::Union{FBDF{max_order},DFBDF{max_order}}) where max_order
-=======
-function choose_order!(alg::Union{FBDF,DFBDF}, integrator, cache::OrdinaryDiffEqMutableCache, max_order)
->>>>>>> e3da7e00
-  @unpack t,dt,u,cache,uprev = integrator
-  @unpack atmp, ts_tmp, terkm2, terkm1, terk, terkp1, terk_tmp, u_history = cache
-  k = cache.order
-  # only when the order of amount of terk follows the order of step size, and achieve enough constant step size, the order could be increased.
-  if k < max_order && integrator.cache.nconsteps >= integrator.cache.order + 2 && ((k == 1 && terk > terkp1) ||
-    (k == 2 && terkm1 > terk > terkp1) ||
-    (k > 2 && terkm2 > terkm1 > terk > terkp1))
-    k += 1
-    terk = terkp1
-  else
-    while !(terkm2 > terkm1 > terk > terkp1) && k > 2
-      terkp1 = terk
-      terk = terkm1
-      terkm1 = terkm2
-      fd_weights = calc_finite_difference_weights(ts_tmp,t+dt,k-2,Val(max_order))
-      terk_tmp = @.. fd_weights[k-2,1] * u
-      vc = _vec(terk_tmp)
-      for i in 2:k-2
-        @.. @views vc += fd_weights[i,k-2] * u_history[:,i-1]
-      end
-      @.. terk_tmp *= abs(dt^(k-2))
-      calculate_residuals!(atmp,_vec(terk_tmp), _vec(uprev), _vec(u), integrator.opts.abstol, integrator.opts.reltol, integrator.opts.internalnorm, t)
-      terkm2 = integrator.opts.internalnorm(atmp,t)
-      k -= 1
-    end
-    if !(terkm1 > terk > terkp1) && k == 2
-      k -= 1
-      terk = terkm1
-    end
-  end
-  return k, terk
 end
 
 function choose_order!(alg::Union{FBDF,DFBDF}, integrator, cache::OrdinaryDiffEqConstantCache, max_order)
