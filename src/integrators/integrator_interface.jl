--- conflicted
+++ resolved
@@ -125,14 +125,6 @@
         cache::OrdinaryDiffEqMutableCache)
     (cache.tmp,)
 end
-<<<<<<< HEAD
-@inline function DiffEqBase.get_tmp_cache(
-        integrator, alg::Union{RadauIIA3, RadauIIA5, RadauIIA9},
-        cache::OrdinaryDiffEqMutableCache)
-    (cache.tmp, cache.atmp)
-end
-=======
->>>>>>> fdb15c78
 @inline function DiffEqBase.get_tmp_cache(integrator,
         alg::OrdinaryDiffEqNewtonAdaptiveAlgorithm,
         cache::OrdinaryDiffEqMutableCache)
