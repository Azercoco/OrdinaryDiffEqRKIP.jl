--- conflicted
+++ resolved
@@ -426,9 +426,6 @@
         nlsolve, precs, extrapolant, controller)
 end
 
-<<<<<<< HEAD
-=======
-<<<<<<< HEAD
 #=
 struct DBDF{CS,AD,F,F2,P,FDT,ST,CJ} <: DAEAlgorithm{CS,AD,FDT,ST,CJ}
   linsolve::F
@@ -442,9 +439,6 @@
      DBDF{_unwrap_val(chunk_size),_unwrap_val(autodiff),typeof(linsolve),typeof(nlsolve),typeof(precs),diff_type,_unwrap_val(standardtag),_unwrap_val(concrete_jac)}(
      linsolve,nlsolve,precs,extrapolant)
 =#
-=======
->>>>>>> 1f834d6fb40fbbde3d4eb410403ef96f0b14b806
->>>>>>> 599569a8
 
 struct DFBDF{MO, CS, AD, F, F2, P, FDT, ST, CJ, K, T} <: DAEAlgorithm{CS, AD, FDT, ST, CJ}
     max_order::Val{MO}
