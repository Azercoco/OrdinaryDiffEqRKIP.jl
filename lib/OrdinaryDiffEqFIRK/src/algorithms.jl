
hairer1999stiff = """@article{hairer1999stiff,
    title={Stiff differential equations solved by Radau methods},
    author={Hairer, Ernst and Wanner, Gerhard},
    journal={Journal of Computational and Applied Mathematics},
    volume={111},
    number={1-2},
    pages={93--111},
    year={1999},
    publisher={Elsevier}}"""

extra_keyword_description = """
    - `extrapolant`: TBD
    - `smooth_est`: TBD
    - `step_limiter!`: function of the form `limiter!(u, integrator, p, t)`"""
extra_keyword_default = """
    extrapolant = :dense,
    smooth_est = true,
    step_limiter! = trivial_limiter!"""

@doc differentiation_rk_docstring(
    "An A-B-L stable fully implicit Runge-Kutta method with internal tableau complex basis transform for efficiency.
Similar to Hairer's SEULEX.",
    "RadauIIA3",
    "Fully-Implicit Runge-Kutta Method.";
    references = hairer1999stiff,
    extra_keyword_description = extra_keyword_description,
    extra_keyword_default = extra_keyword_default)
struct RadauIIA3{CS, AD, F, P, FDT, ST, CJ, Tol, C1, C2, StepLimiter} <:
       OrdinaryDiffEqNewtonAdaptiveAlgorithm{CS, AD, FDT, ST, CJ}
    linsolve::F
    precs::P
    extrapolant::Symbol
    κ::Tol
    maxiters::Int
    fast_convergence_cutoff::C1
    new_W_γdt_cutoff::C2
    controller::Symbol
    step_limiter!::StepLimiter
    autodiff::AD
end

function RadauIIA3(; chunk_size = Val{0}(), autodiff = AutoForwardDiff(),
        standardtag = Val{true}(), concrete_jac = nothing,
        diff_type = Val{:forward}(),
        linsolve = nothing, precs = DEFAULT_PRECS,
        extrapolant = :dense, fast_convergence_cutoff = 1 // 5,
        new_W_γdt_cutoff = 1 // 5,
        controller = :Predictive, κ = nothing, maxiters = 10,
        step_limiter! = trivial_limiter!)

    AD_choice = _process_AD_choice(autodiff, chunk_size, diff_type)

    RadauIIA3{_unwrap_val(chunk_size), typeof(AD_choice), typeof(linsolve),
        typeof(precs), diff_type, _unwrap_val(standardtag), _unwrap_val(concrete_jac),
        typeof(κ), typeof(fast_convergence_cutoff),
        typeof(new_W_γdt_cutoff), typeof(step_limiter!)}(linsolve,
        precs,
        extrapolant,
        κ,
        maxiters,
        fast_convergence_cutoff,
        new_W_γdt_cutoff,
        controller,
        step_limiter!,
        AD_choice)
end

@doc differentiation_rk_docstring(
    "An A-B-L stable fully implicit Runge-Kutta method with internal tableau complex basis transform for efficiency.
Similar to Hairer's SEULEX.",
    "RadauIIA5",
    "Fully-Implicit Runge-Kutta Method.";
    references = hairer1999stiff,
    extra_keyword_description = extra_keyword_description,
    extra_keyword_default = extra_keyword_default)
struct RadauIIA5{CS, AD, F, P, FDT, ST, CJ, Tol, C1, C2, StepLimiter} <:
       OrdinaryDiffEqNewtonAdaptiveAlgorithm{CS, AD, FDT, ST, CJ}
    linsolve::F
    precs::P
    smooth_est::Bool
    extrapolant::Symbol
    κ::Tol
    maxiters::Int
    fast_convergence_cutoff::C1
    new_W_γdt_cutoff::C2
    controller::Symbol
    step_limiter!::StepLimiter
    autodiff::AD
end

function RadauIIA5(; chunk_size = Val{0}(), autodiff = AutoForwardDiff(),
        standardtag = Val{true}(), concrete_jac = nothing,
        diff_type = Val{:forward}(),
        linsolve = nothing, precs = DEFAULT_PRECS,
        extrapolant = :dense, fast_convergence_cutoff = 1 // 5,
        new_W_γdt_cutoff = 1 // 5,
        controller = :Predictive, κ = nothing, maxiters = 10, smooth_est = true,
        step_limiter! = trivial_limiter!)

    AD_choice = _process_AD_choice(autodiff, chunk_size, diff_type)

    RadauIIA5{_unwrap_val(chunk_size), typeof(AD_choice), typeof(linsolve),
        typeof(precs), diff_type, _unwrap_val(standardtag), _unwrap_val(concrete_jac),
        typeof(κ), typeof(fast_convergence_cutoff),
        typeof(new_W_γdt_cutoff), typeof(step_limiter!)}(linsolve,
        precs,
        smooth_est,
        extrapolant,
        κ,
        maxiters,
        fast_convergence_cutoff,
        new_W_γdt_cutoff,
        controller,
        step_limiter!,
        AD_choice)
end

@doc differentiation_rk_docstring(
    "An A-B-L stable fully implicit Runge-Kutta method with internal tableau complex basis transform for efficiency.
Similar to Hairer's SEULEX.",
    "RadauIIA9",
    "Fully-Implicit Runge-Kutta Method.";
    references = hairer1999stiff,
    extra_keyword_description = extra_keyword_description,
    extra_keyword_default = extra_keyword_default)
struct RadauIIA9{CS, AD, F, P, FDT, ST, CJ, Tol, C1, C2, StepLimiter} <:
       OrdinaryDiffEqNewtonAdaptiveAlgorithm{CS, AD, FDT, ST, CJ}
    linsolve::F
    precs::P
    smooth_est::Bool
    extrapolant::Symbol
    κ::Tol
    maxiters::Int
    fast_convergence_cutoff::C1
    new_W_γdt_cutoff::C2
    controller::Symbol
    step_limiter!::StepLimiter
    autodiff::AD
end

function RadauIIA9(; chunk_size = Val{0}(), autodiff = AutoForwardDiff(),
        standardtag = Val{true}(), concrete_jac = nothing,
        diff_type = Val{:forward}(),
        linsolve = nothing, precs = DEFAULT_PRECS,
        extrapolant = :dense, fast_convergence_cutoff = 1 // 5,
        new_W_γdt_cutoff = 1 // 5,
        controller = :Predictive, κ = nothing, maxiters = 10, smooth_est = true,
        step_limiter! = trivial_limiter!)

    AD_choice = _process_AD_choice(autodiff, chunk_size, diff_type)

    RadauIIA9{_unwrap_val(chunk_size), typeof(AD_choice), typeof(linsolve),
        typeof(precs), diff_type, _unwrap_val(standardtag), _unwrap_val(concrete_jac),
        typeof(κ), typeof(fast_convergence_cutoff),
        typeof(new_W_γdt_cutoff), typeof(step_limiter!)}(linsolve,
        precs,
        smooth_est,
        extrapolant,
        κ,
        maxiters,
        fast_convergence_cutoff,
        new_W_γdt_cutoff,
        controller,
        step_limiter!,
        AD_choice)
end

struct AdaptiveRadau{CS, AD, F, P, FDT, ST, CJ, Tol, C1, C2, StepLimiter, TO} <:
    OrdinaryDiffEqNewtonAdaptiveAlgorithm{CS, AD, FDT, ST, CJ}
<<<<<<< HEAD
 linsolve::F
 precs::P
 smooth_est::Bool
 extrapolant::Symbol
 κ::Tol
 maxiters::Int
 fast_convergence_cutoff::C1
 new_W_γdt_cutoff::C2
 controller::Symbol
 step_limiter!::StepLimiter
 min_order::Int
 max_order::Int
 threading::TO
=======
        linsolve::F
        precs::P
        smooth_est::Bool
        extrapolant::Symbol
        κ::Tol
        maxiters::Int
        fast_convergence_cutoff::C1
        new_W_γdt_cutoff::C2
        controller::Symbol
        step_limiter!::StepLimiter
        min_order::Int
        max_order::Int
        autodiff::AD
>>>>>>> a265106d
end

function AdaptiveRadau(; chunk_size = Val{0}(), autodiff = AutoForwardDiff(),
     standardtag = Val{true}(), concrete_jac = nothing,
<<<<<<< HEAD
     diff_type = Val{:forward}, min_order = 5, max_order = 13, threading = false,
=======
     diff_type = Val{:forward}(), min_order = 5, max_order = 13, 
>>>>>>> a265106d
     linsolve = nothing, precs = DEFAULT_PRECS,
     extrapolant = :dense, fast_convergence_cutoff = 1 // 5,
     new_W_γdt_cutoff = 1 // 5,
     controller = :Predictive, κ = nothing, maxiters = 10, smooth_est = true,
     step_limiter! = trivial_limiter!)

    AD_choice = _process_AD_choice(autodiff, chunk_size, diff_type)

 AdaptiveRadau{_unwrap_val(chunk_size), typeof(AD_choice), typeof(linsolve),
     typeof(precs), diff_type, _unwrap_val(standardtag), _unwrap_val(concrete_jac),
     typeof(κ), typeof(fast_convergence_cutoff),
     typeof(new_W_γdt_cutoff), typeof(step_limiter!), typeof(threading)}(linsolve,
     precs,
     smooth_est,
     extrapolant,
     κ,
     maxiters,
     fast_convergence_cutoff,
     new_W_γdt_cutoff,
     controller,
<<<<<<< HEAD
     step_limiter!, min_order, max_order, threading)
=======
     step_limiter!, min_order, max_order, AD_choice)
>>>>>>> a265106d
end
<|MERGE_RESOLUTION|>--- conflicted
+++ resolved
@@ -168,7 +168,6 @@
 
 struct AdaptiveRadau{CS, AD, F, P, FDT, ST, CJ, Tol, C1, C2, StepLimiter, TO} <:
     OrdinaryDiffEqNewtonAdaptiveAlgorithm{CS, AD, FDT, ST, CJ}
-<<<<<<< HEAD
  linsolve::F
  precs::P
  smooth_est::Bool
@@ -182,30 +181,12 @@
  min_order::Int
  max_order::Int
  threading::TO
-=======
-        linsolve::F
-        precs::P
-        smooth_est::Bool
-        extrapolant::Symbol
-        κ::Tol
-        maxiters::Int
-        fast_convergence_cutoff::C1
-        new_W_γdt_cutoff::C2
-        controller::Symbol
-        step_limiter!::StepLimiter
-        min_order::Int
-        max_order::Int
-        autodiff::AD
->>>>>>> a265106d
+ autodiff::AD
 end
 
 function AdaptiveRadau(; chunk_size = Val{0}(), autodiff = AutoForwardDiff(),
      standardtag = Val{true}(), concrete_jac = nothing,
-<<<<<<< HEAD
      diff_type = Val{:forward}, min_order = 5, max_order = 13, threading = false,
-=======
-     diff_type = Val{:forward}(), min_order = 5, max_order = 13, 
->>>>>>> a265106d
      linsolve = nothing, precs = DEFAULT_PRECS,
      extrapolant = :dense, fast_convergence_cutoff = 1 // 5,
      new_W_γdt_cutoff = 1 // 5,
@@ -217,7 +198,7 @@
  AdaptiveRadau{_unwrap_val(chunk_size), typeof(AD_choice), typeof(linsolve),
      typeof(precs), diff_type, _unwrap_val(standardtag), _unwrap_val(concrete_jac),
      typeof(κ), typeof(fast_convergence_cutoff),
-     typeof(new_W_γdt_cutoff), typeof(step_limiter!), typeof(threading)}(linsolve,
+     typeof(new_W_γdt_cutoff), typeof(step_limiter!), typeof(threading), typeof(AD_choice)}(linsolve,
      precs,
      smooth_est,
      extrapolant,
@@ -226,9 +207,6 @@
      fast_convergence_cutoff,
      new_W_γdt_cutoff,
      controller,
-<<<<<<< HEAD
-     step_limiter!, min_order, max_order, threading)
-=======
-     step_limiter!, min_order, max_order, AD_choice)
->>>>>>> a265106d
-end
+     step_limiter!, min_order, max_order, threading, 
+     AD_choice)
+end
