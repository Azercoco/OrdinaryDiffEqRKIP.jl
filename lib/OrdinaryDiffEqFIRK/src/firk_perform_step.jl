function do_newJ(integrator, alg, cache, repeat_step)::Bool # for FIRK
    integrator.iter <= 1 && return true
    repeat_step && return false
    first(islinearfunction(integrator)) && return false
    integrator.opts.adaptive || return true
    alg_can_repeat_jac(alg) || return true
    integrator.u_modified && return true
    # below is Newton specific logic, so we return non-Newton algs here
    alg isa NewtonAlgorithm || return true
    nlstatus = cache.status
    Int8(nlstatus) < 0 && return true
    # no reuse when the cutoff is 0
    fast_convergence_cutoff = alg.fast_convergence_cutoff
    iszero(fast_convergence_cutoff) && return true
    # reuse J when there is fast convergence
    fastconvergence = nlstatus === FastConvergence
    return !fastconvergence
end

function do_newW(integrator, nlsolver, new_jac, W_dt)::Bool # for FIRK
    nlsolver === nothing && return true
    new_jac && return true
    # reuse W when the change in stepsize is small enough
    dt = integrator.dt
    smallstepchange = abs((dt - W_dt) / W_dt) <= get_new_W_γdt_cutoff(nlsolver)
    return !smallstepchange
end

<<<<<<< HEAD
function initialize!(integrator, cache::RadauIIA3ConstantCache)
    integrator.kshortsize = 2
    integrator.k = typeof(integrator.k)(undef, integrator.kshortsize)
    integrator.fsalfirst = integrator.f(integrator.uprev, integrator.p, integrator.t) # Pre-start fsal

    # Avoid undefined entries if k is an array of arrays
    integrator.fsallast = zero(integrator.fsalfirst)
    integrator.k[1] = integrator.fsalfirst
    integrator.k[2] = integrator.fsallast
    nothing
end

function initialize!(integrator, cache::RadauIIA5ConstantCache)
    integrator.kshortsize = 2
    integrator.k = typeof(integrator.k)(undef, integrator.kshortsize)
    integrator.fsalfirst = integrator.f(integrator.uprev, integrator.p, integrator.t) # Pre-start fsal
    OrdinaryDiffEqCore.increment_nf!(integrator.stats, 1)

    # Avoid undefined entries if k is an array of arrays
    integrator.fsallast = zero(integrator.fsalfirst)
    integrator.k[1] = integrator.fsalfirst
    integrator.k[2] = integrator.fsallast
    nothing
end

function initialize!(integrator, cache::RadauIIA9ConstantCache)
=======
function initialize!(integrator, cache::Union{RadauIIA3ConstantCache, RadauIIA5ConstantCache, RadauIIA9ConstantCache,AdaptiveRadauConstantCache})
>>>>>>> 3d09fa24
    integrator.kshortsize = 2
    integrator.k = typeof(integrator.k)(undef, integrator.kshortsize)
    integrator.fsalfirst = integrator.f(integrator.uprev, integrator.p, integrator.t) # Pre-start fsal
    OrdinaryDiffEqCore.increment_nf!(integrator.stats, 1)

    # Avoid undefined entries if k is an array of arrays
    integrator.fsallast = zero(integrator.fsalfirst)
    integrator.k[1] = integrator.fsalfirst
    integrator.k[2] = integrator.fsallast
    nothing
end

function initialize!(integrator, cache::RadauIIA3Cache)
    integrator.kshortsize = 2
    resize!(integrator.k, integrator.kshortsize)
    integrator.k[1] = integrator.fsalfirst
    integrator.k[2] = integrator.fsallast
    integrator.f(integrator.fsalfirst, integrator.uprev, integrator.p, integrator.t)
    OrdinaryDiffEqCore.increment_nf!(integrator.stats, 1)
    nothing
end

function initialize!(integrator, cache::Union{RadauIIA5Cache, RadauIIA9Cache, AdaptiveRadauCache})
    integrator.kshortsize = 2
    resize!(integrator.k, integrator.kshortsize)
    integrator.k[1] = integrator.fsalfirst
    integrator.k[2] = integrator.fsallast
    integrator.f(integrator.fsalfirst, integrator.uprev, integrator.p, integrator.t)
    OrdinaryDiffEqCore.increment_nf!(integrator.stats, 1)
    if integrator.opts.adaptive
        @unpack abstol, reltol = integrator.opts
        if reltol isa Number
            cache.rtol = reltol^(2 / 3) / 10
            cache.atol = cache.rtol * (abstol / reltol)
        else
            @.. broadcast=false cache.rtol=reltol^(2 / 3) / 10
            @.. broadcast=false cache.atol=cache.rtol * (abstol / reltol)
        end
    end
    nothing
end

<<<<<<< HEAD
function initialize!(integrator, cache::RadauIIA9Cache)
    integrator.kshortsize = 2
    resize!(integrator.k, integrator.kshortsize)
    integrator.k[1] = integrator.fsalfirst
    integrator.k[2] = integrator.fsallast
    integrator.f(integrator.fsalfirst, integrator.uprev, integrator.p, integrator.t)
    OrdinaryDiffEqCore.increment_nf!(integrator.stats, 1)
    if integrator.opts.adaptive
        @unpack abstol, reltol = integrator.opts
        if reltol isa Number
            cache.rtol = reltol^(5 / 8) / 10
            cache.atol = cache.rtol * (abstol / reltol)
        else
            @.. broadcast=false cache.rtol=reltol^(5 / 8) / 10
            @.. broadcast=false cache.atol=cache.rtol * (abstol / reltol)
        end
    end
    nothing
end
=======
>>>>>>> 3d09fa24

@muladd function perform_step!(integrator, cache::RadauIIA3ConstantCache)
    @unpack t, dt, uprev, u, f, p = integrator
    @unpack T11, T12, T21, T22, TI11, TI12, TI21, TI22 = cache.tab
    @unpack c1, c2, α, β, e1, e2 = cache.tab
    @unpack κ, cont1, cont2 = cache
    @unpack internalnorm, abstol, reltol, adaptive = integrator.opts
    alg = unwrap_alg(integrator, true)
    @unpack maxiters = alg
    mass_matrix = integrator.f.mass_matrix

    # precalculations
    rtol = @. reltol^(2 / 3) / 10
    atol = @. rtol * (abstol / reltol)
    αdt, βdt = α / dt, β / dt
    J = calc_J(integrator, cache)

    cache.dtprev = one(cache.dtprev)
    z1 = w1 = map(zero, u)
    z2 = w2 = map(zero, u)
    cache.cont1 = map(zero, u)
    cache.cont2 = map(zero, u)

    if u isa Number
        LU1 = -(αdt + βdt * im) * mass_matrix + J
    else
        LU1 = lu(-(αdt + βdt * im) * mass_matrix + J)
    end
    integrator.stats.nw += 1

    # Newton iteration
    local ndw, ff1, ff2
    η = max(cache.ηold, eps(eltype(integrator.opts.reltol)))^(0.8)
    fail_convergence = true
    iter = 0
    while iter < maxiters
        iter += 1
        integrator.stats.nnonliniter += 1
        # evaluate function
        ff1 = f(uprev + z1, p, t + c1 * dt)
        ff2 = f(uprev + z2, p, t + c2 * dt)
        OrdinaryDiffEqCore.increment_nf!(integrator.stats, 2)

        fw1 = @. TI11 * ff1 + TI12 * ff2
        fw2 = @. TI21 * ff1 + TI22 * ff2

        if mass_matrix isa UniformScaling
            Mw1 = @. mass_matrix.λ * w1
            Mw2 = @. mass_matrix.λ * w2
        else
            Mw1 = mass_matrix * w1
            Mw2 = mass_matrix * w2
        end

        rhs1 = @. fw1 - αdt * Mw1 + βdt * Mw2
        rhs2 = @. fw2 - βdt * Mw1 - αdt * Mw2
        dw12 = LU1 \ (@. rhs1 + rhs2 * im)
        integrator.stats.nsolve += 1
        dw1 = real(dw12)
        dw2 = imag(dw12)

        # compute norm of residuals
        iter > 1 && (ndwprev = ndw)
        atmp1 = calculate_residuals(dw1, uprev, u, atol, rtol, internalnorm, t)
        atmp2 = calculate_residuals(dw2, uprev, u, atol, rtol, internalnorm, t)
        ndw = internalnorm(atmp1, t) + internalnorm(atmp2, t)

        # check divergence (not in initial step)
        if iter > 1
            θ = ndw / ndwprev
            (diverge = θ > 1) && (cache.status = Divergence)
            (veryslowconvergence = ndw * θ^(maxiters - iter) > κ * (1 - θ)) &&
                (cache.status = VerySlowConvergence)
            if diverge || veryslowconvergence
                break
            end
        end

        w1 = @. w1 - dw1
        w2 = @. w2 - dw2

        # transform `w` to `z`
        z1 = @. T11 * w1 + T12 * w2
        z2 = @. T21 * w1 + T22 * w2

        # check stopping criterion
        iter > 1 && (η = θ / (1 - θ))
        if η * ndw < κ && (iter > 1 || iszero(ndw) || !iszero(integrator.success_iter))
            # Newton method converges
            cache.status = η < alg.fast_convergence_cutoff ? FastConvergence :
                           Convergence
            fail_convergence = false
            break
        end
    end

    cache.ηold = η
    cache.iter = iter

    u = @. uprev + z2

    if adaptive
        utilde = @. dt * (e1 * ff1 + e2 * ff2)
        atmp = calculate_residuals(utilde, uprev, u, atol, rtol, internalnorm, t)
        integrator.EEst = internalnorm(atmp, t)
    end

    integrator.fsallast = f(u, p, t + dt)
    integrator.k[1] = integrator.fsalfirst
    integrator.k[2] = integrator.fsallast
    integrator.u = u
    return
end

@muladd function perform_step!(integrator, cache::RadauIIA3Cache, repeat_step = false)
    @unpack t, dt, uprev, u, f, p, fsallast, fsalfirst = integrator
    @unpack T11, T12, T21, T22, TI11, TI12, TI21, TI22 = cache.tab
    @unpack c1, c2, α, β, e1, e2 = cache.tab
    @unpack κ, cont1, cont2 = cache
    @unpack z1, z2, w1, w2,
    dw12, cubuff,
    k, k2, fw1, fw2,
    J, W1,
    tmp, atmp, jac_config, rtol, atol, step_limiter! = cache
    @unpack internalnorm, abstol, reltol, adaptive = integrator.opts
    alg = unwrap_alg(integrator, true)
    @unpack maxiters = alg
    mass_matrix = integrator.f.mass_matrix
    # precalculations
    αdt, βdt = α / dt, β / dt
    (new_jac = do_newJ(integrator, alg, cache, repeat_step)) &&
        (calc_J!(J, integrator, cache); cache.W_γdt = dt)
    if (new_W = do_newW(integrator, alg, new_jac, cache.W_γdt))
        @inbounds for II in CartesianIndices(J)
            W1[II] = -(αdt + βdt * im) * mass_matrix[Tuple(II)...] + J[II]
        end
        integrator.stats.nw += 1
    end

    #better initial guess
    uzero = zero(eltype(z1))
    @. z1 = uzero
    @. z2 = uzero
    @. w1 = uzero
    @. w2 = uzero
    @. cache.cont1 = uzero
    @. cache.cont2 = uzero

    # Newton iteration
    local ndw
    η = max(cache.ηold, eps(eltype(integrator.opts.reltol)))^(0.8)
    fail_convergence = true
    iter = 0
    while iter < maxiters
        iter += 1
        integrator.stats.nnonliniter += 1
        # evaluate function
        @. tmp = uprev + z1
        f(fsallast, tmp, p, t + c1 * dt)
        @. tmp = uprev + z2
        f(k2, tmp, p, t + c2 * dt)
        OrdinaryDiffEqCore.increment_nf!(integrator.stats, 2)

        @. fw1 = TI11 * fsallast + TI12 * k2
        @. fw2 = TI21 * fsallast + TI22 * k2

        if mass_matrix === I
            Mw1 = w1
            Mw2 = w2
        elseif mass_matrix isa UniformScaling
            mul!(z1, mass_matrix.λ, w1)
            mul!(z2, mass_matrix.λ, w2)
            Mw1 = z1
            Mw2 = z2
        else
            mul!(z1, mass_matrix, w1)
            mul!(z2, mass_matrix, w2)
            Mw1 = z1
            Mw2 = z2
        end

        @. cubuff = complex(fw1 - αdt * Mw1 + βdt * Mw2, fw2 - βdt * Mw1 - αdt * Mw2)
        needfactor = iter == 1

        linsolve = cache.linsolve

        if needfactor
            linres = dolinsolve(integrator, linsolve; A = W1, b = _vec(cubuff),
                linu = _vec(dw12))
        else
            linres = dolinsolve(integrator, linsolve; A = nothing, b = _vec(cubuff),
                linu = _vec(dw12))
        end

        cache.linsolve = linres.cache

        integrator.stats.nsolve += 1
        dw1 = real(dw12)
        dw2 = imag(dw12)

        # compute norm of residuals
        iter > 1 && (ndwprev = ndw)
        calculate_residuals!(atmp, dw1, uprev, u, atol, rtol, internalnorm, t)
        ndw1 = internalnorm(atmp, t)
        calculate_residuals!(atmp, dw2, uprev, u, atol, rtol, internalnorm, t)
        ndw2 = internalnorm(atmp, t)
        ndw = ndw1 + ndw2

        # check divergence (not in initial step)
        if iter > 1
            θ = ndw / ndwprev
            (diverge = θ > 2) && (cache.status = Divergence)
            if diverge
                break
            end
        end

        @. w1 = w1 - dw1
        @. w2 = w2 - dw2

        # transform `w` to `z`
        @. z1 = T11 * w1 + T12 * w2
        @. z2 = T21 * w1 + T22 * w2

        # check stopping criterion
        iter > 1 && (η = θ / (1 - θ))
        if η * ndw < κ && (iter > 1 || iszero(ndw) || !iszero(integrator.success_iter))
            # Newton method converges
            cache.status = η < alg.fast_convergence_cutoff ? FastConvergence :
                           Convergence
            fail_convergence = false
            break
        end
    end
    if fail_convergence
        integrator.force_stepfail = true
        integrator.stats.nnonlinconvfail += 1
        return
    end
    cache.ηold = η
    cache.iter = iter

    @. u = uprev + z2
    step_limiter!(u, integrator, p, t + dt)

    if adaptive
        utilde = w2
        @. utilde = dt * (e1 * fsallast + e2 * k2)
        calculate_residuals!(atmp, utilde, uprev, u, atol, rtol, internalnorm, t)
        integrator.EEst = internalnorm(atmp, t)
    end
    f(fsallast, u, p, t + dt)
    OrdinaryDiffEqCore.increment_nf!(integrator.stats, 1)
    return
end

@muladd function perform_step!(integrator, cache::RadauIIA5ConstantCache,
        repeat_step = false)
    @unpack t, dt, uprev, u, f, p = integrator
    @unpack T11, T12, T13, T21, T22, T23, T31, TI11, TI12, TI13, TI21, TI22, TI23, TI31, TI32, TI33 = cache.tab
    @unpack c1, c2, γ, α, β, e1, e2, e3 = cache.tab
    @unpack κ, cont1, cont2, cont3 = cache
    @unpack internalnorm, abstol, reltol, adaptive = integrator.opts
    alg = unwrap_alg(integrator, true)
    @unpack maxiters = alg
    mass_matrix = integrator.f.mass_matrix

    # precalculations
    rtol = @.. broadcast=false reltol^(2 / 3)/10
    atol = @.. broadcast=false rtol*(abstol / reltol)
    c1m1 = c1 - 1
    c2m1 = c2 - 1
    c1mc2 = c1 - c2
    γdt, αdt, βdt = γ / dt, α / dt, β / dt
    J = calc_J(integrator, cache)
    if u isa Number
        LU1 = -γdt * mass_matrix + J
        LU2 = -(αdt + βdt * im) * mass_matrix + J
    else
        LU1 = lu(-γdt * mass_matrix + J)
        LU2 = lu(-(αdt + βdt * im) * mass_matrix + J)
    end
    integrator.stats.nw += 1

    # TODO better initial guess
    if integrator.iter == 1 || integrator.u_modified || alg.extrapolant == :constant
        cache.dtprev = one(cache.dtprev)
        z1 = w1 = map(zero, u)
        z2 = w2 = map(zero, u)
        z3 = w3 = map(zero, u)
        cache.cont1 = map(zero, u)
        cache.cont2 = map(zero, u)
        cache.cont3 = map(zero, u)
    else
        c3′ = dt / cache.dtprev
        c1′ = c1 * c3′
        c2′ = c2 * c3′
        z1 = @.. broadcast=false c1′*(cont1 + (c1′ - c2m1) * (cont2 + (c1′ - c1m1) * cont3))
        z2 = @.. broadcast=false c2′*(cont1 + (c2′ - c2m1) * (cont2 + (c2′ - c1m1) * cont3))
        z3 = @.. broadcast=false c3′*(cont1 + (c3′ - c2m1) * (cont2 + (c3′ - c1m1) * cont3))
        w1 = @.. broadcast=false TI11*z1+TI12*z2+TI13*z3
        w2 = @.. broadcast=false TI21*z1+TI22*z2+TI23*z3
        w3 = @.. broadcast=false TI31*z1+TI32*z2+TI33*z3
    end

    # Newton iteration
    local ndw
    η = max(cache.ηold, eps(eltype(integrator.opts.reltol)))^(0.8)
    fail_convergence = true
    iter = 0
    while iter < maxiters
        iter += 1
        integrator.stats.nnonliniter += 1

        # evaluate function
        ff1 = f(uprev + z1, p, t + c1 * dt)
        ff2 = f(uprev + z2, p, t + c2 * dt)
        ff3 = f(uprev + z3, p, t + dt) # c3 = 1
        OrdinaryDiffEqCore.increment_nf!(integrator.stats, 3)

        fw1 = @.. broadcast=false TI11*ff1+TI12*ff2+TI13*ff3
        fw2 = @.. broadcast=false TI21*ff1+TI22*ff2+TI23*ff3
        fw3 = @.. broadcast=false TI31*ff1+TI32*ff2+TI33*ff3

        if mass_matrix isa UniformScaling # `UniformScaling` doesn't play nicely with broadcast
            Mw1 = @.. broadcast=false mass_matrix.λ*w1
            Mw2 = @.. broadcast=false mass_matrix.λ*w2
            Mw3 = @.. broadcast=false mass_matrix.λ*w3
        else
            Mw1 = mass_matrix * w1
            Mw2 = mass_matrix * w2
            Mw3 = mass_matrix * w3
        end

        rhs1 = @.. broadcast=false fw1-γdt * Mw1
        rhs2 = @.. broadcast=false fw2 - αdt * Mw2+βdt * Mw3
        rhs3 = @.. broadcast=false fw3 - βdt * Mw2-αdt * Mw3
        dw1 = LU1 \ rhs1
        dw23 = LU2 \ (@.. broadcast=false rhs2+rhs3 * im)
        integrator.stats.nsolve += 2
        dw2 = real(dw23)
        dw3 = imag(dw23)

        # compute norm of residuals
        iter > 1 && (ndwprev = ndw)
        atmp1 = calculate_residuals(dw1, uprev, u, atol, rtol, internalnorm, t)
        atmp2 = calculate_residuals(dw2, uprev, u, atol, rtol, internalnorm, t)
        atmp3 = calculate_residuals(dw3, uprev, u, atol, rtol, internalnorm, t)
        ndw = internalnorm(atmp1, t) + internalnorm(atmp2, t) + internalnorm(atmp3, t)
        # check divergence (not in initial step)
        if iter > 1
            θ = ndw / ndwprev
            (diverge = θ > 1) && (cache.status = Divergence)
            (veryslowconvergence = ndw * θ^(maxiters - iter) > κ * (1 - θ)) &&
                (cache.status = VerySlowConvergence)
            if diverge || veryslowconvergence
                break
            end
        end

        w1 = @.. broadcast=false w1-dw1
        w2 = @.. broadcast=false w2-dw2
        w3 = @.. broadcast=false w3-dw3

        # transform `w` to `z`
        z1 = @.. broadcast=false T11*w1+T12*w2+T13*w3
        z2 = @.. broadcast=false T21*w1+T22*w2+T23*w3
        z3 = @.. broadcast=false T31 * w1+w2           # T32 = 1, T33 = 0

        # check stopping criterion
        iter > 1 && (η = θ / (1 - θ))
        if η * ndw < κ && (iter > 1 || iszero(ndw) || !iszero(integrator.success_iter))
            # Newton method converges
            cache.status = η < alg.fast_convergence_cutoff ? FastConvergence :
                           Convergence
            fail_convergence = false
            break
        end
    end
    if fail_convergence
        integrator.force_stepfail = true
        integrator.stats.nnonlinconvfail += 1
        return
    end
    cache.ηold = η
    cache.iter = iter

    u = @.. broadcast=false uprev+z3

    if adaptive
        e1dt, e2dt, e3dt = e1 / dt, e2 / dt, e3 / dt
        tmp = @.. broadcast=false e1dt*z1+e2dt*z2+e3dt*z3
        mass_matrix != I && (tmp = mass_matrix * tmp)
        utilde = @.. broadcast=false integrator.fsalfirst+tmp
        alg.smooth_est && (utilde = LU1 \ utilde; integrator.stats.nsolve += 1)
        # RadauIIA5 needs a transformed rtol and atol see
        # https://github.com/luchr/ODEInterface.jl/blob/0bd134a5a358c4bc13e0fb6a90e27e4ee79e0115/src/radau5.f#L399-L421
        atmp = calculate_residuals(utilde, uprev, u, atol, rtol, internalnorm, t)
        integrator.EEst = internalnorm(atmp, t)

        if !(integrator.EEst < oneunit(integrator.EEst)) && integrator.iter == 1 ||
           integrator.u_modified
            f0 = f(uprev .+ utilde, p, t)
            OrdinaryDiffEqCore.increment_nf!(integrator.stats, 1)
            utilde = @.. broadcast=false f0+tmp
            alg.smooth_est && (utilde = LU1 \ utilde; integrator.stats.nsolve += 1)
            atmp = calculate_residuals(utilde, uprev, u, atol, rtol, internalnorm, t)
            integrator.EEst = internalnorm(atmp, t)
        end
    end

    if integrator.EEst <= oneunit(integrator.EEst)
        cache.dtprev = dt
        if alg.extrapolant != :constant
            cache.cont1 = @.. broadcast=false (z2 - z3)/c2m1
            tmp = @.. broadcast=false (z1 - z2)/c1mc2
            cache.cont2 = @.. broadcast=false (tmp - cache.cont1)/c1m1
            cache.cont3 = @.. broadcast=false cache.cont2-(tmp - z1 / c1) / c2
        end
    end

    integrator.fsallast = f(u, p, t + dt)
    OrdinaryDiffEqCore.increment_nf!(integrator.stats, 1)
    integrator.k[1] = integrator.fsalfirst
    integrator.k[2] = integrator.fsallast
    integrator.u = u
    return
end

@muladd function perform_step!(integrator, cache::RadauIIA5Cache, repeat_step = false)
    @unpack t, dt, uprev, u, f, p, fsallast, fsalfirst = integrator
    @unpack T11, T12, T13, T21, T22, T23, T31, TI11, TI12, TI13, TI21, TI22, TI23, TI31, TI32, TI33 = cache.tab
    @unpack c1, c2, γ, α, β, e1, e2, e3 = cache.tab
    @unpack κ, cont1, cont2, cont3 = cache
    @unpack z1, z2, z3, w1, w2, w3,
    dw1, ubuff, dw23, cubuff,
    k, k2, k3, fw1, fw2, fw3,
    J, W1, W2,
    tmp, atmp, jac_config, linsolve1, linsolve2, rtol, atol, step_limiter! = cache
    @unpack internalnorm, abstol, reltol, adaptive = integrator.opts
    alg = unwrap_alg(integrator, true)
    @unpack maxiters = alg
    mass_matrix = integrator.f.mass_matrix

    # precalculations
    c1m1 = c1 - 1
    c2m1 = c2 - 1
    c1mc2 = c1 - c2
    γdt, αdt, βdt = γ / dt, α / dt, β / dt
    (new_jac = do_newJ(integrator, alg, cache, repeat_step)) &&
        (calc_J!(J, integrator, cache); cache.W_γdt = dt)
    if (new_W = do_newW(integrator, alg, new_jac, cache.W_γdt))
        @inbounds for II in CartesianIndices(J)
            W1[II] = -γdt * mass_matrix[Tuple(II)...] + J[II]
            W2[II] = -(αdt + βdt * im) * mass_matrix[Tuple(II)...] + J[II]
        end
        integrator.stats.nw += 1
    end

    # TODO better initial guess
    if integrator.iter == 1 || integrator.u_modified || alg.extrapolant == :constant
        cache.dtprev = one(cache.dtprev)
        uzero = zero(eltype(u))
        @.. broadcast=false z1=uzero
        @.. broadcast=false z2=uzero
        @.. broadcast=false z3=uzero
        @.. broadcast=false w1=uzero
        @.. broadcast=false w2=uzero
        @.. broadcast=false w3=uzero
        @.. broadcast=false cache.cont1=uzero
        @.. broadcast=false cache.cont2=uzero
        @.. broadcast=false cache.cont3=uzero
    else
        c3′ = dt / cache.dtprev
        c1′ = c1 * c3′
        c2′ = c2 * c3′
        @.. broadcast=false z1=c1′ * (cont1 + (c1′ - c2m1) * (cont2 + (c1′ - c1m1) * cont3))
        @.. broadcast=false z2=c2′ * (cont1 + (c2′ - c2m1) * (cont2 + (c2′ - c1m1) * cont3))
        @.. broadcast=false z3=c3′ * (cont1 + (c3′ - c2m1) * (cont2 + (c3′ - c1m1) * cont3))
        @.. broadcast=false w1=TI11 * z1 + TI12 * z2 + TI13 * z3
        @.. broadcast=false w2=TI21 * z1 + TI22 * z2 + TI23 * z3
        @.. broadcast=false w3=TI31 * z1 + TI32 * z2 + TI33 * z3
    end

    # Newton iteration
    local ndw
    η = max(cache.ηold, eps(eltype(integrator.opts.reltol)))^(0.8)
    fail_convergence = true
    iter = 0
    while iter < maxiters
        iter += 1
        integrator.stats.nnonliniter += 1

        # evaluate function
        @.. broadcast=false tmp=uprev + z1
        f(fsallast, tmp, p, t + c1 * dt)
        @.. broadcast=false tmp=uprev + z2
        f(k2, tmp, p, t + c2 * dt)
        @.. broadcast=false tmp=uprev + z3
        f(k3, tmp, p, t + dt) # c3 = 1
        OrdinaryDiffEqCore.increment_nf!(integrator.stats, 3)

        @.. broadcast=false fw1=TI11 * fsallast + TI12 * k2 + TI13 * k3
        @.. broadcast=false fw2=TI21 * fsallast + TI22 * k2 + TI23 * k3
        @.. broadcast=false fw3=TI31 * fsallast + TI32 * k2 + TI33 * k3

        if mass_matrix === I
            Mw1 = w1
            Mw2 = w2
            Mw3 = w3
        elseif mass_matrix isa UniformScaling
            mul!(z1, mass_matrix.λ, w1)
            mul!(z2, mass_matrix.λ, w2)
            mul!(z3, mass_matrix.λ, w3)
            Mw1 = z1
            Mw2 = z2
            Mw3 = z3
        else
            mul!(z1, mass_matrix, w1)
            mul!(z2, mass_matrix, w2)
            mul!(z3, mass_matrix, w3)
            Mw1 = z1
            Mw2 = z2
            Mw3 = z3
        end

        @.. broadcast=false ubuff=fw1 - γdt * Mw1
        needfactor = iter == 1 && new_W

        linsolve1 = cache.linsolve1

        if needfactor
            linres1 = dolinsolve(integrator, linsolve1; A = W1, b = _vec(ubuff),
                linu = _vec(dw1))
        else
            linres1 = dolinsolve(integrator, linsolve1; A = nothing, b = _vec(ubuff),
                linu = _vec(dw1))
        end

        cache.linsolve1 = linres1.cache

        @.. broadcast=false cubuff=complex(fw2 - αdt * Mw2 + βdt * Mw3,
            fw3 - βdt * Mw2 - αdt * Mw3)

        linsolve2 = cache.linsolve2

        if needfactor
            linres2 = dolinsolve(integrator, linsolve2; A = W2, b = _vec(cubuff),
                linu = _vec(dw23))
        else
            linres2 = dolinsolve(integrator, linsolve2; A = nothing, b = _vec(cubuff),
                linu = _vec(dw23))
        end

        cache.linsolve2 = linres2.cache

        integrator.stats.nsolve += 2
        dw2 = z2
        dw3 = z3
        @.. broadcast=false dw2=real(dw23)
        @.. broadcast=false dw3=imag(dw23)

        # compute norm of residuals
        iter > 1 && (ndwprev = ndw)
        calculate_residuals!(atmp, dw1, uprev, u, atol, rtol, internalnorm, t)
        ndw1 = internalnorm(atmp, t)
        calculate_residuals!(atmp, dw2, uprev, u, atol, rtol, internalnorm, t)
        ndw2 = internalnorm(atmp, t)
        calculate_residuals!(atmp, dw3, uprev, u, atol, rtol, internalnorm, t)
        ndw3 = internalnorm(atmp, t)
        ndw = ndw1 + ndw2 + ndw3

        # check divergence (not in initial step)
        if iter > 1
            θ = ndw / ndwprev
            (diverge = θ > 1) && (cache.status = Divergence)
            (veryslowconvergence = ndw * θ^(maxiters - iter) > κ * (1 - θ)) &&
                (cache.status = VerySlowConvergence)
            if diverge || veryslowconvergence
                break
            end
        end

        @.. broadcast=false w1=w1 - dw1
        @.. broadcast=false w2=w2 - dw2
        @.. broadcast=false w3=w3 - dw3

        # transform `w` to `z`
        @.. broadcast=false z1=T11 * w1 + T12 * w2 + T13 * w3
        @.. broadcast=false z2=T21 * w1 + T22 * w2 + T23 * w3
        @.. broadcast=false z3=T31 * w1 + w2           # T32 = 1, T33 = 0

        # check stopping criterion
        iter > 1 && (η = θ / (1 - θ))
        if η * ndw < κ && (iter > 1 || iszero(ndw) || !iszero(integrator.success_iter))
            # Newton method converges
            cache.status = η < alg.fast_convergence_cutoff ? FastConvergence :
                           Convergence
            fail_convergence = false
            break
        end
    end
    if fail_convergence
        integrator.force_stepfail = true
        integrator.stats.nnonlinconvfail += 1
        return
    end
    cache.ηold = η
    cache.iter = iter

    @.. broadcast=false u=uprev + z3
    step_limiter!(u, integrator, p, t + dt)

    if adaptive
        utilde = w2
        e1dt, e2dt, e3dt = e1 / dt, e2 / dt, e3 / dt
        @.. broadcast=false tmp=e1dt * z1 + e2dt * z2 + e3dt * z3
        mass_matrix != I && (mul!(w1, mass_matrix, tmp); copyto!(tmp, w1))
        @.. broadcast=false ubuff=integrator.fsalfirst + tmp

        if alg.smooth_est
            linres1 = dolinsolve(integrator, linres1.cache; b = _vec(ubuff),
                linu = _vec(utilde))
            cache.linsolve1 = linres1.cache
            integrator.stats.nsolve += 1
        end

        # RadauIIA5 needs a transformed rtol and atol see
        # https://github.com/luchr/ODEInterface.jl/blob/0bd134a5a358c4bc13e0fb6a90e27e4ee79e0115/src/radau5.f#L399-L421
        calculate_residuals!(atmp, utilde, uprev, u, atol, rtol, internalnorm, t)
        integrator.EEst = internalnorm(atmp, t)

        if !(integrator.EEst < oneunit(integrator.EEst)) && integrator.iter == 1 ||
           integrator.u_modified
            @.. broadcast=false utilde=uprev + utilde
            f(fsallast, utilde, p, t)
            OrdinaryDiffEqCore.increment_nf!(integrator.stats, 1)
            @.. broadcast=false ubuff=fsallast + tmp

            if alg.smooth_est
                linres1 = dolinsolve(integrator, linres1.cache; b = _vec(ubuff),
                    linu = _vec(utilde))
                cache.linsolve1 = linres1.cache
                integrator.stats.nsolve += 1
            end

            calculate_residuals!(atmp, utilde, uprev, u, atol, rtol, internalnorm, t)
            integrator.EEst = internalnorm(atmp, t)
        end
    end

    if integrator.EEst <= oneunit(integrator.EEst)
        cache.dtprev = dt
        if alg.extrapolant != :constant
            @.. broadcast=false cache.cont1=(z2 - z3) / c2m1
            @.. broadcast=false tmp=(z1 - z2) / c1mc2
            @.. broadcast=false cache.cont2=(tmp - cache.cont1) / c1m1
            @.. broadcast=false cache.cont3=cache.cont2 - (tmp - z1 / c1) / c2
        end
    end
    f(fsallast, u, p, t + dt)
    OrdinaryDiffEqCore.increment_nf!(integrator.stats, 1)
    return
end

@muladd function perform_step!(integrator, cache::RadauIIA9ConstantCache,
        repeat_step = false)
    @unpack t, dt, uprev, u, f, p = integrator
    @unpack T11, T12, T13, T14, T15, T21, T22, T23, T24, T25, T31, T32, T33, T34, T35, T41, T42, T43, T44, T45, T51 = cache.tab #= T52 = 1, T53 = 0, T54 = 1, T55 = 0=#
    @unpack TI11, TI12, TI13, TI14, TI15, TI21, TI22, TI23, TI24, TI25, TI31, TI32, TI33, TI34, TI35, TI41, TI42, TI43, TI44, TI45, TI51, TI52, TI53, TI54, TI55 = cache.tab
    @unpack c1, c2, c3, c4, γ, α1, β1, α2, β2, e1, e2, e3, e4, e5 = cache.tab
    @unpack κ, cont1, cont2, cont3, cont4 = cache
    @unpack internalnorm, abstol, reltol, adaptive = integrator.opts
    alg = unwrap_alg(integrator, true)
    @unpack maxiters = alg
    mass_matrix = integrator.f.mass_matrix

    # precalculations rtol pow is (num stages + 1)/(2*num stages)
    rtol = @.. broadcast=false reltol^(5 / 8)/10
    atol = @.. broadcast=false rtol*(abstol / reltol)
    c1m1 = c1 - 1
    c2m1 = c2 - 1
    c3m1 = c3 - 1
    c4m1 = c4 - 1
    c1mc2 = c1 - c2
    c1mc3 = c1 - c3
    c1mc4 = c1 - c4
    c2mc3 = c2 - c3
    c2mc4 = c2 - c4
    c3mc4 = c3 - c4

    γdt, α1dt, β1dt, α2dt, β2dt = γ / dt, α1 / dt, β1 / dt, α2 / dt, β2 / dt
    J = calc_J(integrator, cache)
    if u isa Number
        LU1 = -γdt * mass_matrix + J
        LU2 = -(α1dt + β1dt * im) * mass_matrix + J
        LU3 = -(α2dt + β2dt * im) * mass_matrix + J
    else
        LU1 = lu(-γdt * mass_matrix + J)
        LU2 = lu(-(α1dt + β1dt * im) * mass_matrix + J)
        LU3 = lu(-(α2dt + β2dt * im) * mass_matrix + J)
    end
    integrator.stats.nw += 1

    # TODO better initial guess
    if integrator.iter == 1 || integrator.u_modified || alg.extrapolant == :constant
        cache.dtprev = one(cache.dtprev)
        z1 = w1 = map(zero, u)
        z2 = w2 = map(zero, u)
        z3 = w3 = map(zero, u)
        z4 = w4 = map(zero, u)
        z5 = w5 = map(zero, u)
        cache.cont1 = map(zero, u)
        cache.cont2 = map(zero, u)
        cache.cont3 = map(zero, u)
        cache.cont4 = map(zero, u)
    else
        c5′ = dt / cache.dtprev
        c1′ = c1 * c5′
        c2′ = c2 * c5′
        c3′ = c3 * c5′
        c4′ = c4 * c5′
        z1 = @.. broadcast=false c1′*(cont1 +
                                      (c1′ - c3m1) * (cont2 +
                                       (c1′ - c2m1) * (cont3 + (c1′ - c1m1) * cont4)))
        z2 = @.. broadcast=false c2′*(cont1 +
                                      (c2′ - c3m1) * (cont2 +
                                       (c2′ - c2m1) * (cont3 + (c2′ - c1m1) * cont4)))
        z3 = @.. broadcast=false c3′*(cont1 +
                                      (c3′ - c3m1) * (cont2 +
                                       (c3′ - c2m1) * (cont3 + (c3′ - c1m1) * cont4)))
        z4 = @.. broadcast=false c4′*(cont1 +
                                      (c4′ - c3m1) * (cont2 +
                                       (c4′ - c2m1) * (cont3 + (c4′ - c1m1) * cont4)))
        z5 = @.. broadcast=false c5′*(cont1 +
                                      (c5′ - c3m1) * (cont2 +
                                       (c5′ - c2m1) * (cont3 + (c5′ - c1m1) * cont4)))
        w1 = @.. broadcast=false TI11*z1+TI12*z2+TI13*z3+TI14*z4+TI15*z5
        w2 = @.. broadcast=false TI21*z1+TI22*z2+TI23*z3+TI24*z4+TI25*z5
        w3 = @.. broadcast=false TI31*z1+TI32*z2+TI33*z3+TI34*z4+TI35*z5
        w4 = @.. broadcast=false TI41*z1+TI42*z2+TI43*z3+TI44*z4+TI45*z5
        w5 = @.. broadcast=false TI51*z1+TI52*z2+TI53*z3+TI54*z4+TI55*z5
    end

    # Newton iteration
    local ndw
    η = max(cache.ηold, eps(eltype(integrator.opts.reltol)))^(0.8)
    fail_convergence = true
    iter = 0
    while iter < maxiters
        iter += 1
        integrator.stats.nnonliniter += 1

        # evaluate function
        ff1 = f(uprev + z1, p, t + c1 * dt)
        ff2 = f(uprev + z2, p, t + c2 * dt)
        ff3 = f(uprev + z3, p, t + c3 * dt)
        ff4 = f(uprev + z4, p, t + c4 * dt)
        ff5 = f(uprev + z5, p, t + dt) # c5 = 1
        OrdinaryDiffEqCore.increment_nf!(integrator.stats, 5)

        fw1 = @.. broadcast=false TI11*ff1+TI12*ff2+TI13*ff3+TI14*ff4+TI15*ff5
        fw2 = @.. broadcast=false TI21*ff1+TI22*ff2+TI23*ff3+TI24*ff4+TI25*ff5
        fw3 = @.. broadcast=false TI31*ff1+TI32*ff2+TI33*ff3+TI34*ff4+TI35*ff5
        fw4 = @.. broadcast=false TI41*ff1+TI42*ff2+TI43*ff3+TI44*ff4+TI45*ff5
        fw5 = @.. broadcast=false TI51*ff1+TI52*ff2+TI53*ff3+TI54*ff4+TI55*ff5

        if mass_matrix isa UniformScaling # `UniformScaling` doesn't play nicely with broadcast
            Mw1 = @.. broadcast=false mass_matrix.λ*w1
            Mw2 = @.. broadcast=false mass_matrix.λ*w2
            Mw3 = @.. broadcast=false mass_matrix.λ*w3
            Mw4 = @.. broadcast=false mass_matrix.λ*w4
            Mw5 = @.. broadcast=false mass_matrix.λ*w5
        else
            Mw1 = mass_matrix * w1
            Mw2 = mass_matrix * w2
            Mw3 = mass_matrix * w3
            Mw4 = mass_matrix * w4
            Mw5 = mass_matrix * w5
        end

        rhs1 = @.. broadcast=false fw1-γdt * Mw1
        rhs2 = @.. broadcast=false fw2 - α1dt * Mw2+β1dt * Mw3
        rhs3 = @.. broadcast=false fw3 - β1dt * Mw2-α1dt * Mw3
        rhs4 = @.. broadcast=false fw4 - α2dt * Mw4+β2dt * Mw5
        rhs5 = @.. broadcast=false fw5 - β2dt * Mw4-α2dt * Mw5
        dw1 = LU1 \ rhs1
        dw23 = LU2 \ (@.. broadcast=false rhs2+rhs3 * im)
        dw45 = LU3 \ (@.. broadcast=false rhs4+rhs5 * im)
        integrator.stats.nsolve += 3
        dw2 = real(dw23)
        dw3 = imag(dw23)
        dw4 = real(dw45)
        dw5 = imag(dw45)

        # compute norm of residuals
        iter > 1 && (ndwprev = ndw)
        atmp1 = calculate_residuals(dw1, uprev, u, atol, rtol, internalnorm, t)
        atmp2 = calculate_residuals(dw2, uprev, u, atol, rtol, internalnorm, t)
        atmp3 = calculate_residuals(dw3, uprev, u, atol, rtol, internalnorm, t)
        atmp4 = calculate_residuals(dw4, uprev, u, atol, rtol, internalnorm, t)
        atmp5 = calculate_residuals(dw5, uprev, u, atol, rtol, internalnorm, t)
        ndw = internalnorm(atmp1, t) + internalnorm(atmp2, t) + internalnorm(atmp3, t) +
              internalnorm(atmp4, t) + internalnorm(atmp5, t)

        # check divergence (not in initial step)

        if iter > 1
            θ = ndw / ndwprev
            (diverge = θ > 1) && (cache.status = Divergence)
            (veryslowconvergence = ndw * θ^(maxiters - iter) > κ * (1 - θ)) &&
                (cache.status = VerySlowConvergence)
            if diverge || veryslowconvergence
                break
            end
        end

        w1 = @.. broadcast=false w1-dw1
        w2 = @.. broadcast=false w2-dw2
        w3 = @.. broadcast=false w3-dw3
        w4 = @.. broadcast=false w4-dw4
        w5 = @.. broadcast=false w5-dw5

        # transform `w` to `z`
        z1 = @.. broadcast=false T11*w1+T12*w2+T13*w3+T14*w4+T15*w5
        z2 = @.. broadcast=false T21*w1+T22*w2+T23*w3+T24*w4+T25*w5
        z3 = @.. broadcast=false T31*w1+T32*w2+T33*w3+T34*w4+T35*w5
        z4 = @.. broadcast=false T41*w1+T42*w2+T43*w3+T44*w4+T45*w5
        z5 = @.. broadcast=false T51*w1+w2+w4 #= T52=1, T53=0, T54=1, T55=0 =#
        @show z1
        # check stopping criterion
        iter > 1 && (η = θ / (1 - θ))
        if η * ndw < κ && (iter > 1 || iszero(ndw) || !iszero(integrator.success_iter))
            # Newton method converges
            cache.status = η < alg.fast_convergence_cutoff ? FastConvergence :
                           Convergence
            fail_convergence = false
            break
        end
    end

    if fail_convergence
        integrator.force_stepfail = true
        integrator.stats.nnonlinconvfail += 1
        return
    end
    cache.ηold = η
    cache.iter = iter

    u = @.. broadcast=false uprev+z5

    if adaptive
        e1dt, e2dt, e3dt, e4dt, e5dt = e1 / dt, e2 / dt, e3 / dt, e4 / dt, e5 / dt
        tmp = @.. broadcast=false e1dt*z1+e2dt*z2+e3dt*z3+e4dt*z4+e5dt*z5
        mass_matrix != I && (tmp = mass_matrix * tmp)
        utilde = @.. broadcast=false integrator.fsalfirst+tmp
        alg.smooth_est && (utilde = LU1 \ utilde; integrator.stats.nsolve += 1)
        atmp = calculate_residuals(utilde, uprev, u, atol, rtol, internalnorm, t)
        integrator.EEst = internalnorm(atmp, t)

        if !(integrator.EEst < oneunit(integrator.EEst)) && integrator.iter == 1 ||
           integrator.u_modified
            f0 = f(uprev .+ utilde, p, t)
            OrdinaryDiffEqCore.increment_nf!(integrator.stats, 1)
            utilde = @.. broadcast=false f0+tmp
            alg.smooth_est && (utilde = LU1 \ utilde; integrator.stats.nsolve += 1)
            atmp = calculate_residuals(utilde, uprev, u, atol, rtol, internalnorm, t)
            integrator.EEst = internalnorm(atmp, t)
        end
    end

    if integrator.EEst <= oneunit(integrator.EEst)
        cache.dtprev = dt
        if alg.extrapolant != :constant
            cache.cont1 = @.. (z4 - z5) / c4m1 # first derivative on [c4, 1]
            tmp1 = @.. (z3 - z4) / c3mc4 # first derivative on [c3, c4]
            cache.cont2 = @.. (tmp1 - cache.cont1) / c3m1 # second derivative on [c3, 1]
            tmp2 = @.. (z2 - z3) / c2mc3 # first derivative on [c2, c3]
            tmp3 = @.. (tmp2 - tmp1) / c2mc4 # second derivative on [c2, c4]
            cache.cont3 = @.. (tmp3 - cache.cont2) / c2m1 # third derivative on [c2, 1]
            tmp4 = @.. (z1 - z2) / c1mc2 # first derivative on [c1, c2]
            tmp5 = @.. (tmp4 - tmp2) / c1mc3 # second derivative on [c1, c3]
            tmp6 = @.. (tmp5 - tmp3) / c1mc4 # third derivative on [c1, c4]
            cache.cont4 = @.. (tmp6 - cache.cont3) / c1m1 #fourth derivative on [c1, 1]
        end
    end

    integrator.fsallast = f(u, p, t + dt)
    OrdinaryDiffEqCore.increment_nf!(integrator.stats, 1)
    integrator.k[1] = integrator.fsalfirst
    integrator.k[2] = integrator.fsallast
    integrator.u = u
    return
end

@muladd function perform_step!(integrator, cache::RadauIIA9Cache, repeat_step = false)
    @unpack t, dt, uprev, u, f, p, fsallast, fsalfirst = integrator
    @unpack T11, T12, T13, T14, T15, T21, T22, T23, T24, T25, T31, T32, T33, T34, T35, T41, T42, T43, T44, T45, T51 = cache.tab #= T52 = 1, T53 = 0, T54 = 1, T55 = 0=#
    @unpack TI11, TI12, TI13, TI14, TI15, TI21, TI22, TI23, TI24, TI25, TI31, TI32, TI33, TI34, TI35, TI41, TI42, TI43, TI44, TI45, TI51, TI52, TI53, TI54, TI55 = cache.tab
    @unpack c1, c2, c3, c4, γ, α1, β1, α2, β2, e1, e2, e3, e4, e5 = cache.tab
    @unpack κ, cont1, cont2, cont3, cont4 = cache
    @unpack z1, z2, z3, z4, z5, w1, w2, w3, w4, w5 = cache
    @unpack dw1, ubuff, dw23, dw45, cubuff1, cubuff2 = cache
    @unpack k, k2, k3, k4, k5, fw1, fw2, fw3, fw4, fw5 = cache
    @unpack J, W1, W2, W3 = cache
    @unpack tmp, tmp2, tmp3, tmp4, tmp5, tmp6, atmp, jac_config, linsolve1, linsolve2, linsolve3, rtol, atol, step_limiter! = cache
    @unpack internalnorm, abstol, reltol, adaptive = integrator.opts
    alg = unwrap_alg(integrator, true)
    @unpack maxiters = alg
    mass_matrix = integrator.f.mass_matrix

    # precalculations
    c1m1 = c1 - 1
    c2m1 = c2 - 1
    c3m1 = c3 - 1
    c4m1 = c4 - 1
    c1mc2 = c1 - c2
    c1mc3 = c1 - c3
    c1mc4 = c1 - c4
    c2mc3 = c2 - c3
    c2mc4 = c2 - c4
    c3mc4 = c3 - c4

    γdt, α1dt, β1dt, α2dt, β2dt = γ / dt, α1 / dt, β1 / dt, α2 / dt, β2 / dt
    (new_jac = do_newJ(integrator, alg, cache, repeat_step)) &&
        (calc_J!(J, integrator, cache); cache.W_γdt = dt)
    if (new_W = do_newW(integrator, alg, new_jac, cache.W_γdt))
        @inbounds for II in CartesianIndices(J)
            W1[II] = -γdt * mass_matrix[Tuple(II)...] + J[II]
            W2[II] = -(α1dt + β1dt * im) * mass_matrix[Tuple(II)...] + J[II]
            W3[II] = -(α2dt + β2dt * im) * mass_matrix[Tuple(II)...] + J[II]
        end
        integrator.stats.nw += 1
    end

    # TODO better initial guess
    if integrator.iter == 1 || integrator.u_modified || alg.extrapolant == :constant
        cache.dtprev = one(cache.dtprev)
        uzero = zero(eltype(u))
        @.. broadcast=false z1=uzero
        @.. broadcast=false z2=uzero
        @.. broadcast=false z3=uzero
        @.. broadcast=false z4=uzero
        @.. broadcast=false z5=uzero
        @.. broadcast=false w1=uzero
        @.. broadcast=false w2=uzero
        @.. broadcast=false w3=uzero
        @.. broadcast=false w4=uzero
        @.. broadcast=false w5=uzero
        @.. broadcast=false cache.cont1=uzero
        @.. broadcast=false cache.cont2=uzero
        @.. broadcast=false cache.cont3=uzero
        @.. broadcast=false cache.cont4=uzero
    else
        c5′ = dt / cache.dtprev
        c1′ = c1 * c5′
        c2′ = c2 * c5′
        c3′ = c3 * c5′
        c4′ = c4 * c5′
        @.. broadcast=false z1 = c1′*(cont1 +
                                      (c1′ - c3m1) * (cont2 +
                                       (c1′ - c2m1) * (cont3 + (c1′ - c1m1) * cont4)))
        @.. broadcast=false z2 = c2′*(cont1 +
                                      (c2′ - c3m1) * (cont2 +
                                       (c2′ - c2m1) * (cont3 + (c2′ - c1m1) * cont4)))
        @.. broadcast=false z3 = c3′*(cont1 +
                                      (c3′ - c3m1) * (cont2 +
                                       (c3′ - c2m1) * (cont3 + (c3′ - c1m1) * cont4)))
        @.. broadcast=false z4 = c4′*(cont1 +
                                      (c4′ - c3m1) * (cont2 +
                                       (c4′ - c2m1) * (cont3 + (c4′ - c1m1) * cont4)))
        @.. broadcast=false z5 = c5′*(cont1 +
                                      (c5′ - c3m1) * (cont2 +
                                       (c5′ - c2m1) * (cont3 + (c5′ - c1m1) * cont4)))
        @.. broadcast=false w1 = TI11*z1+TI12*z2+TI13*z3+TI14*z4+TI15*z5
        @.. broadcast=false w2 = TI21*z1+TI22*z2+TI23*z3+TI24*z4+TI25*z5
        @.. broadcast=false w3 = TI31*z1+TI32*z2+TI33*z3+TI34*z4+TI35*z5
        @.. broadcast=false w4 = TI41*z1+TI42*z2+TI43*z3+TI44*z4+TI45*z5
        @.. broadcast=false w5 = TI51*z1+TI52*z2+TI53*z3+TI54*z4+TI55*z5
    end

    # Newton iteration
    local ndw
    η = max(cache.ηold, eps(eltype(integrator.opts.reltol)))^(0.8)
    fail_convergence = true
    iter = 0
    while iter < maxiters
        iter += 1
        integrator.stats.nnonliniter += 1

        # evaluate function
        @.. broadcast=false tmp=uprev + z1
        f(fsallast, tmp, p, t + c1 * dt)
        @.. broadcast=false tmp=uprev + z2
        f(k2, tmp, p, t + c2 * dt)
        @.. broadcast=false tmp=uprev + z3
        f(k3, tmp, p, t + c3 * dt)
        @.. broadcast=false tmp=uprev + z4
        f(k4, tmp, p, t + c4 * dt)
        @.. broadcast=false tmp=uprev + z5
        f(k5, tmp, p, t + dt) # c5 = 1
        OrdinaryDiffEqCore.increment_nf!(integrator.stats, 5)

        @.. broadcast=false fw1=TI11 * fsallast + TI12 * k2 + TI13 * k3 + TI14 * k4 +
                                TI15 * k5
        @.. broadcast=false fw2=TI21 * fsallast + TI22 * k2 + TI23 * k3 + TI24 * k4 +
                                TI25 * k5
        @.. broadcast=false fw3=TI31 * fsallast + TI32 * k2 + TI33 * k3 + TI34 * k4 +
                                TI35 * k5
        @.. broadcast=false fw4=TI41 * fsallast + TI42 * k2 + TI43 * k3 + TI44 * k4 +
                                TI45 * k5
        @.. broadcast=false fw5=TI51 * fsallast + TI52 * k2 + TI53 * k3 + TI54 * k4 +
                                TI55 * k5

        if mass_matrix === I
            Mw1 = w1
            Mw2 = w2
            Mw3 = w3
            Mw4 = w4
            Mw5 = w5
        elseif mass_matrix isa UniformScaling
            mul!(z1, mass_matrix.λ, w1)
            mul!(z2, mass_matrix.λ, w2)
            mul!(z3, mass_matrix.λ, w3)
            mul!(z4, mass_matrix.λ, w4)
            mul!(z5, mass_matrix.λ, w5)
            Mw1 = z1
            Mw2 = z2
            Mw3 = z3
            Mw4 = z4
            Mw5 = z5
        else
            mul!(z1, mass_matrix, w1)
            mul!(z2, mass_matrix, w2)
            mul!(z3, mass_matrix, w3)
            mul!(z4, mass_matrix, w4)
            mul!(z5, mass_matrix, w5)
            Mw1 = z1
            Mw2 = z2
            Mw3 = z3
            Mw4 = z4
            Mw5 = z5
        end

        @.. broadcast=false ubuff=fw1 - γdt * Mw1
        needfactor = iter == 1 && new_W

        linsolve1 = cache.linsolve1

        if needfactor
            linres1 = dolinsolve(integrator, linsolve1; A = W1, b = _vec(ubuff),
                linu = _vec(dw1))
        else
            linres1 = dolinsolve(integrator, linsolve1; A = nothing, b = _vec(ubuff),
                linu = _vec(dw1))
        end

        cache.linsolve1 = linres1.cache

        @.. broadcast=false cubuff1=complex(
            fw2 - α1dt * Mw2 + β1dt * Mw3, fw3 - β1dt * Mw2 - α1dt * Mw3)

        linsolve2 = cache.linsolve2

        if needfactor
            linres2 = dolinsolve(integrator, linsolve2; A = W2, b = _vec(cubuff1),
                linu = _vec(dw23))
        else
            linres2 = dolinsolve(integrator, linsolve2; A = nothing, b = _vec(cubuff1),
                linu = _vec(dw23))
        end

        cache.linsolve2 = linres2.cache

        @.. broadcast=false cubuff2=complex(
            fw4 - α2dt * Mw4 + β2dt * Mw5, fw5 - β2dt * Mw4 - α2dt * Mw5)

        linsolve3 = cache.linsolve3

        if needfactor
            linres3 = dolinsolve(integrator, linsolve3; A = W3, b = _vec(cubuff2),
                linu = _vec(dw45))
        else
            linres3 = dolinsolve(integrator, linsolve3; A = nothing, b = _vec(cubuff2),
                linu = _vec(dw45))
        end

        cache.linsolve3 = linres3.cache

        integrator.stats.nsolve += 3
        dw2 = z2
        dw3 = z3
        @.. broadcast=false dw2=real(dw23)
        @.. broadcast=false dw3=imag(dw23)
        dw4 = z4
        dw5 = z5
        @.. broadcast=false dw4=real(dw45)
        @.. broadcast=false dw5=imag(dw45)

        # compute norm of residuals
        iter > 1 && (ndwprev = ndw)
        calculate_residuals!(atmp, dw1, uprev, u, atol, rtol, internalnorm, t)
        ndw1 = internalnorm(atmp, t)
        calculate_residuals!(atmp, dw2, uprev, u, atol, rtol, internalnorm, t)
        ndw2 = internalnorm(atmp, t)
        calculate_residuals!(atmp, dw3, uprev, u, atol, rtol, internalnorm, t)
        ndw3 = internalnorm(atmp, t)
        calculate_residuals!(atmp, dw4, uprev, u, atol, rtol, internalnorm, t)
        ndw4 = internalnorm(atmp, t)
        calculate_residuals!(atmp, dw5, uprev, u, atol, rtol, internalnorm, t)
        ndw5 = internalnorm(atmp, t)
        ndw = ndw1 + ndw2 + ndw3 + ndw4 + ndw5

        # check divergence (not in initial step)

        if iter > 1
            θ = ndw / ndwprev
            (diverge = θ > 1) && (cache.status = Divergence)
            (veryslowconvergence = ndw * θ^(maxiters - iter) > κ * (1 - θ)) &&
                (cache.status = VerySlowConvergence)
            if diverge || veryslowconvergence
                break
            end
        end

        @.. broadcast=false w1=w1 - dw1
        @.. broadcast=false w2=w2 - dw2
        @.. broadcast=false w3=w3 - dw3
        @.. broadcast=false w4=w4 - dw4
        @.. broadcast=false w5=w5 - dw5

        # transform `w` to `z`
        @.. broadcast=false z1=T11 * w1 + T12 * w2 + T13 * w3 + T14 * w4 + T15 * w5
        @.. broadcast=false z2=T21 * w1 + T22 * w2 + T23 * w3 + T24 * w4 + T25 * w5
        @.. broadcast=false z3=T31 * w1 + T32 * w2 + T33 * w3 + T34 * w4 + T35 * w5
        @.. broadcast=false z4=T41 * w1 + T42 * w2 + T43 * w3 + T44 * w4 + T45 * w5
        @.. broadcast=false z5=T51 * w1 + w2 + w4 #= T52=1, T53=0, T54=1, T55=0 =#

        # check stopping criterion

        iter > 1 && (η = θ / (1 - θ))
        if η * ndw < κ && (iter > 1 || iszero(ndw) || !iszero(integrator.success_iter))
            # Newton method converges
            cache.status = η < alg.fast_convergence_cutoff ? FastConvergence :
                           Convergence
            fail_convergence = false
            break
        end
    end
    if fail_convergence
        integrator.force_stepfail = true
        integrator.stats.nnonlinconvfail += 1
        return
    end

    cache.ηold = η
    cache.iter = iter

    @.. broadcast=false u=uprev + z5

    step_limiter!(u, integrator, p, t + dt)

    if adaptive
        utilde = w2
        e1dt, e2dt, e3dt, e4dt, e5dt = e1 / dt, e2 / dt, e3 / dt, e4 / dt, e5 / dt
        @.. broadcast=false tmp=e1dt * z1 + e2dt * z2 + e3dt * z3 + e4dt * z4 + e5dt * z5
        mass_matrix != I && (mul!(w1, mass_matrix, tmp); copyto!(tmp, w1))
        @.. broadcast=false ubuff=integrator.fsalfirst + tmp

        if alg.smooth_est
            linres1 = dolinsolve(integrator, linres1.cache; b = _vec(ubuff),
                linu = _vec(utilde))
            cache.linsolve1 = linres1.cache
            integrator.stats.nsolve += 1
        end

        # RadauIIA5 needs a transformed rtol and atol see
        # https://github.com/luchr/ODEInterface.jl/blob/0bd134a5a358c4bc13e0fb6a90e27e4ee79e0115/src/radau5.f#L399-L421
        calculate_residuals!(atmp, utilde, uprev, u, atol, rtol, internalnorm, t)
        integrator.EEst = internalnorm(atmp, t)

        if !(integrator.EEst < oneunit(integrator.EEst)) && integrator.iter == 1 ||
           integrator.u_modified
            @.. broadcast=false utilde=uprev + utilde
            f(fsallast, utilde, p, t)
            OrdinaryDiffEqCore.increment_nf!(integrator.stats, 1)
            @.. broadcast=false ubuff=fsallast + tmp

            if alg.smooth_est
                linres1 = dolinsolve(integrator, linres1.cache; b = _vec(ubuff),
                    linu = _vec(utilde))
                cache.linsolve1 = linres1.cache
                integrator.stats.nsolve += 1
            end

            calculate_residuals!(atmp, utilde, uprev, u, atol, rtol, internalnorm, t)
            integrator.EEst = internalnorm(atmp, t)
        end
    end

    if integrator.EEst <= oneunit(integrator.EEst)
        cache.dtprev = dt
        if alg.extrapolant != :constant
            @.. cache.cont1 = (z4 - z5) / c4m1
            @.. tmp = (z3 - z4) / c3mc4
            @.. cache.cont2 = (tmp - cache.cont1) / c3m1
            @.. tmp2 = (z2 - z3) / c2mc3
            @.. tmp3 = (tmp2 - tmp) / c2mc4
            @.. cache.cont3 = (tmp3 - cache.cont2) / c2m1
            @.. tmp4 = (z1 - z2) / c1mc2
            @.. tmp5 = (tmp4 - tmp2) / c1mc3
            @.. tmp6 = (tmp5 - tmp3) / c1mc4
            @.. cache.cont4 = (tmp6 - cache.cont3) / c1m1
        end
    end

    f(fsallast, u, p, t + dt)
    OrdinaryDiffEqCore.increment_nf!(integrator.stats, 1)
    return
end

@muladd function perform_step!(integrator, cache::AdaptiveRadauConstantCache,
    repeat_step = false)
    @unpack t, dt, uprev, u, f, p = integrator
    @unpack T, TI, γ, α, β, c, #=e,=# num_stages = cache.tab 
    @unpack κ, cont = cache
    @unpack internalnorm, abstol, reltol, adaptive = integrator.opts
    alg = unwrap_alg(integrator, true)
    @unpack maxiters = alg
    mass_matrix = integrator.f.mass_matrix

    # precalculations rtol pow is (num stages + 1)/(2*num stages)
    rtol = @.. broadcast=false reltol^(5 / 8)/10
    atol = @.. broadcast=false rtol*(abstol / reltol)

    γdt, αdt, βdt = γ / dt, α ./ dt, β ./ dt

    J = calc_J(integrator, cache)
    LU = Vector{Any}(undef, Int((num_stages + 1) / 2))
    if u isa Number
        LU[1] = -γdt * mass_matrix + J
        for i in 2 : Int((num_stages + 1) / 2)
            LU[i] = -(αdt[i - 1] + βdt[i - 1] * im) * mass_matrix + J
        end
    else
        LU[1] = lu(-γdt * mass_matrix + J)
        for i in 2 : Int((num_stages + 1) / 2)
            LU[i] = lu(-(αdt[i - 1] + βdt[i - 1] * im) * mass_matrix + J)
        end
    end
    integrator.stats.nw += 1
    z = w = Vector{BigFloat}(undef, num_stages)
    if integrator.iter == 1 || integrator.u_modified || alg.extrapolant == :constant
        cache.dtprev = one(cache.dtprev)
        for i in 1 : num_stages
            z[i] = w[i] = map(zero, u)
        end
        for i in 1 : (num_stages - 1)
            cache.cont[i] = map(zero, u)
        end
    else 
        c_prime = Vector{eltype(u)}(undef, num_stages) #time stepping
        c_prime[num_stages] = dt / cache.dtprev
        for i in 1 : num_stages - 1
            c_prime[i] = c[i] * c_prime[num_stages]
        end
        for i in 1 : num_stages # collocation polynomial
            z[i] = @.. cont[num_stages - 1] * (c_prime[i] - c[1] + 1) + cont[num_stages - 2]
            j = num_stages - 3
            while j > 0
                z[i] = @.. z[i] * (c_prime[i] - c[num_stages- j - 1] + 1) + cont[j]
                j = j - 1
            end
            z[i] = @.. z[i] * c_prime[i]
        end
        w = @.. TI * z
    end

    # Newton iteration
    local ndw
    η = max(cache.ηold, eps(eltype(integrator.opts.reltol)))^(0.8)
    fail_convergence = true
    iter = 0
    while iter < maxiters
        iter += 1
        integrator.stats.nnonliniter += 1

        # evaluate function
        ff = Vector{eltype(u)}(undef, num_stages)
        for i in 1 : num_stages
            ff[i] = f(uprev + z[i], p, t + c[i] * dt)
        end    
        integrator.stats.nf += num_stages

        fw = @.. TI * ff
        Mw = Vector{eltype(u)}(undef, num_stages)
        if mass_matrix isa UniformScaling # `UniformScaling` doesn't play nicely with broadcast
            for i in 1 : num_stages
                Mw[i] = @.. mass_matrix.λ * w[i] #scaling by eigenvalue
            end
        else
            Mw = mass_matrix * w #standard multiplication
        end

        rhs = Vector{eltype(u)}(undef, num_stages)
        rhs[1] = @.. fw[1] - γdt * Mw[1]
        i = 2
        while i <= num_stages #block by block multiplication
            rhs[i] = @.. fw[i] - αdt[Int(i/2)] * Mw[i] + βdt[Int(i/2)] * Mw[i + 1]
            rhs[i + 1] = @.. fw[i + 1] - βdt[Int(i/2)] * Mw[i] - αdt[Int(i/2)] * Mw[i + 1]
            i += 2
        end 

        dw = Vector{eltype(u)}(undef, num_stages)
        dw[1] = LU[1] \ rhs[1]
        for i in 2 : Int((num_stages + 1) / 2) 
            tmp = LU[i] \ (@.. rhs[2 * i - 2] + rhs[2 * i - 1] * im)
            dw[2 * i - 2] = real(tmp)
            dw[2 * i - 1] = imag(tmp)
        end
        integrator.stats.nsolve += Int((num_stages + 1) / 2)

        # compute norm of residuals
        iter > 1 && (ndwprev = ndw)
        atmp = Vector{eltype(u)}(undef, num_stages)
        for i in 1 : num_stages
            atmp[i] = calculate_residuals(dw[i], uprev, u, atol, rtol, internalnorm, t)
        end

        ndw = 0
        for i in 1 : num_stages
            ndw = ndw + internalnorm(atmp[i], t)
        end
        # check divergence (not in initial step)

        if iter > 1
            θ = ndw / ndwprev
            (diverge = θ > 1) && (cache.status = Divergence)
            (veryslowconvergence = ndw * θ^(maxiters - iter) > κ * (1 - θ)) &&
                (cache.status = VerySlowConvergence)
            if diverge || veryslowconvergence
                break
            end
        end

        w = @.. w - dw

        # transform `w` to `z`
        z = @.. T * w
        @show z[1]
        
        # check stopping criterion
        iter > 1 && (η = θ / (1 - θ))
        if η * ndw < κ && (iter > 1 || iszero(ndw) || !iszero(integrator.success_iter))
            # Newton method converges
            cache.status = η < alg.fast_convergence_cutoff ? FastConvergence :
                        Convergence
            fail_convergence = false
            break
        end
    end

    if fail_convergence
        integrator.force_stepfail = true
        integrator.stats.nnonlinconvfail += 1
        return
    end
    cache.ηold = η
    cache.iter = iter

    u = @.. uprev + z[num_stages]
    #=
    if adaptive
        edt = e ./ dt
        tmp = @.. dot(edt, z)
        mass_matrix != I && (tmp = mass_matrix * tmp)
        utilde = @.. broadcast=false integrator.fsalfirst+tmp
        alg.smooth_est && (utilde = LU[1] \ utilde; integrator.stats.nsolve += 1)
        atmp = calculate_residuals(utilde, uprev, u, atol, rtol, internalnorm, t)
        integrator.EEst = internalnorm(atmp, t)

        if !(integrator.EEst < oneunit(integrator.EEst)) && integrator.iter == 1 ||
        integrator.u_modified
            f0 = f(uprev .+ utilde, p, t)
            integrator.stats.nf += 1
            utilde = @.. broadcast=false f0+tmp
            alg.smooth_est && (utilde = LU[1] \ utilde; integrator.stats.nsolve += 1)
            atmp = calculate_residuals(utilde, uprev, u, atol, rtol, internalnorm, t)
            integrator.EEst = internalnorm(atmp, t)
        end
    end
    =#
    if integrator.EEst <= oneunit(integrator.EEst)
        cache.dtprev = dt
        if alg.extrapolant != :constant
            derivatives = Matrix{eltype(u)}(undef, num_stages - 1, num_stages - 1)
            for i in 1 : (num_stages - 1)
                for j in i : (num_stages - 1)
                    if i == 1
                        derivatives[i, j] = @.. (z[i] - z[i + 1]) / (c[i] - c[i + 1]) #first derivatives
                    else
                        derivatives[i, j] = @.. (derivatives[i - 1, j - 1] - derivatives[i - 1, j]) / (c[j - i + 1] - c[j + 1]) #all others
                    end
                end
            end
            for i in 1 : (num_stages - 1)
                cache.cont[i] = derivatives[i, num_stages - 1]
            end
        end
    end

    integrator.fsallast = f(u, p, t + dt)
    integrator.stats.nf += 1
    integrator.k[1] = integrator.fsalfirst
    integrator.k[2] = integrator.fsallast
    integrator.u = u
    return
end

@muladd function perform_step!(integrator, cache::AdaptiveRadauCache, repeat_step = false)
    @unpack t, dt, uprev, u, f, p, fsallast, fsalfirst = integrator
    @unpack T, TI, γ, α, β, c, #=e,=# num_stages = cache.tab 
    @unpack κ, cont, z, w = cache
    @unpack dw1, ubuff, dw2, cubuff1, cubuff2 = cache
    @unpack k, fw, J, W1, W2 = cache
    @unpack tmp, atmp, jac_config, linsolve1, linsolve2, rtol, atol, step_limiter! = cache
    @unpack internalnorm, abstol, reltol, adaptive = integrator.opts
    alg = unwrap_alg(integrator, true)
    @unpack maxiters = alg
    mass_matrix = integrator.f.mass_matrix

    # precalculations

    γdt, αdt, βdt = γ / dt, α ./ dt, β ./ dt
    (new_jac = do_newJ(integrator, alg, cache, repeat_step)) &&
        (calc_J!(J, integrator, cache); cache.W_γdt = dt)
    if (new_W = do_newW(integrator, alg, new_jac, cache.W_γdt))
        @inbounds for II in CartesianIndices(J)
            W1[II] = -γdt * mass_matrix[Tuple(II)...] + J[II]
            for i in 1 : (num_stages - 1) / 2
                W2[i][II] = -(α[i]dt + β[i]dt * im) * mass_matrix[Tuple(II)...] + J[II]
            end        
        end
        integrator.stats.nw += 1
    end

    # TODO better initial guess
    if integrator.iter == 1 || integrator.u_modified || alg.extrapolant == :constant
        cache.dtprev = one(cache.dtprev)
        uzero = zero(eltype(u))
        for i in 1 : num_stages
            @..  z[i] = w[i] = uzero
        end
        for i in 1 : (num_stages-1)
            @.. cache.cont[i] = uzero
        end
    else 
        c_prime = Vector{eltype(u)}(undef, num_stages) #time stepping
        c_prime[num_stages] = dt / cache.dtprev
        for i in 1 : num_stages - 1
            c_prime[i] = c[i] * c_prime[num_stages]
        end
        for i in 1 : num_stages # collocation polynomial
            z[i] = @.. cont[num_stages - 1] * (c_prime[i] - c[1] + 1) + cont[num_stages - 2]
            j = num_stages - 3
            while j > 0
                z[i] = @.. z[i] * (c_prime[i] - c[num_stages- j - 1] + 1) + cont[j]
                j = j - 1
            end
            z[i] = @.. z[i] * c_prime[i]
        end
        w = @.. TI * z
    end

    # Newton iteration
    local ndw
    η = max(cache.ηold, eps(eltype(integrator.opts.reltol)))^(0.8)
    fail_convergence = true
    iter = 0
    while iter < maxiters
        iter += 1
        integrator.stats.nnonliniter += 1

        # evaluate function
        k[1] = fsallast
        for i in 1 : num_stages
            @.. tmp = uprev + z[i]
            f(k[i], tmp, p, t + c[i] * dt)
        end
        integrator.stats.nf += num_stages

        @.. fw = TI * k
        if mass_matrix === I
            Mw = w
        elseif mass_matrix isa UniformScaling
            for i in 1 : num_stages
                mul!(z[i], mass_matrix.λ, w[i])
            end
            Mw = z
        else
            for i in 1 : num_stages
                mul!(z[i], mass_matrix.λ, w[i])
            end
            Mw = z
        end

        @.. ubuff = fw[1] - γdt * Mw[1]
        needfactor = iter == 1 && new_W

        linsolve1 = cache.linsolve1
        linres = Vector{BigFloat}(undef, num_stages)
        if needfactor
            linres[1] = dolinsolve(integrator, linsolve1; A = W1, b = _vec(ubuff),
                linu = _vec(dw1))
        else
            linres[1] = dolinsolve(integrator, linsolve1; A = nothing, b = _vec(ubuff),
                linu = _vec(dw1))
        end

        cache.linsolve1 = linres1.cache

        for i in 1 : (num_stages - 1)/2
            @.. broadcast=false cubuff[i]=complex(
            fw2 - αdt[i] * Mw[2 * i] + βdt[i] * Mw[2 * i + 1], fw3 - βdt[i] * Mw[2 * i] - αdt[i] * Mw[2 * i + 1])
            linsolve2[i] = cache.linsolve2[i]
            if needfactor
                linres[i + 1] = dolinsolve(integrator, linsolve2[i]; A = W2[i], b = _vec(cubuff[i]),
                    linu = _vec(dw2[i]))
            else
                linres[i + 1] = dolinsolve(integrator, linsolve2[i]; A = nothing, b = _vec(cubuff[i]),
                    linu = _vec(dw2[i]))
            end
            cache.linsolve2[i] = linres[i + 1].cache
        end

        integrator.stats.nsolve += (num_stages + 1) / 2
        dw[1] = dw1
        i = 2
        while i <= num_stages
            dw[i] = z[i]
            dw[i + 1] = z[i + 1]
            @.. dw[i] = real(dw2[i - 1])
            @.. dw[i + 1] = imag(dw2[i - 1])
            i += 2
        end

        # compute norm of residuals
        iter > 1 && (ndwprev = ndw)
        ndws = Vector{BigFloat}(undef, num_stages)
        for i in 1:num_stages
            calculate_residuals!(atmp, dw[i], uprev, u, atol, rtol, internalnorm, t)
            ndws[i] = internalnorm(atmp, t)
        end

        ndw = 0
        for i in 1 : num_stages
            ndw += ndws[i]
        end

        # check divergence (not in initial step)

        if iter > 1
            θ = ndw / ndwprev
            (diverge = θ > 1) && (cache.status = Divergence)
            (veryslowconvergence = ndw * θ^(maxiters - iter) > κ * (1 - θ)) &&
                (cache.status = VerySlowConvergence)
            if diverge || veryslowconvergence
                break
            end
        end

        @.. w = w - dw

        # transform `w` to `z`
        @.. z = T * w
        # check stopping criterion

        iter > 1 && (η = θ / (1 - θ))
        if η * ndw < κ && (iter > 1 || iszero(ndw) || !iszero(integrator.success_iter))
            # Newton method converges
            cache.status = η < alg.fast_convergence_cutoff ? FastConvergence :
                           Convergence
            fail_convergence = false
            break
        end
    end
    if fail_convergence
        integrator.force_stepfail = true
        integrator.stats.nnonlinconvfail += 1
        return
    end

    cache.ηold = η
    cache.iter = iter

    @.. broadcast=false u=uprev + z[s]

    step_limiter!(u, integrator, p, t + dt)
    #=
    if adaptive
        utilde = w2
        edt = e./dt
        @.. tmp= dot(edt, z)
        mass_matrix != I && (mul!(w1, mass_matrix, tmp); copyto!(tmp, w1))
        @.. ubuff=integrator.fsalfirst + tmp

        if alg.smooth_est
            linres1 = dolinsolve(integrator, linres1.cache; b = _vec(ubuff),
                linu = _vec(utilde))
            cache.linsolve1 = linres1.cache
            integrator.stats.nsolve += 1
        end

        # RadauIIA5 needs a transformed rtol and atol see
        # https://github.com/luchr/ODEInterface.jl/blob/0bd134a5a358c4bc13e0fb6a90e27e4ee79e0115/src/radau5.f#L399-L421
        calculate_residuals!(atmp, utilde, uprev, u, atol, rtol, internalnorm, t)
        integrator.EEst = internalnorm(atmp, t)

        if !(integrator.EEst < oneunit(integrator.EEst)) && integrator.iter == 1 ||
           integrator.u_modified
            @.. broadcast=false utilde=uprev + utilde
            f(fsallast, utilde, p, t)
            integrator.stats.nf += 1
            @.. broadcast=false ubuff=fsallast + tmp

            if alg.smooth_est
                linres1 = dolinsolve(integrator, linres1.cache; b = _vec(ubuff),
                    linu = _vec(utilde))
                cache.linsolve1 = linres1.cache
                integrator.stats.nsolve += 1
            end

            calculate_residuals!(atmp, utilde, uprev, u, atol, rtol, internalnorm, t)
            integrator.EEst = internalnorm(atmp, t)
        end
    end
    =#
    if integrator.EEst <= oneunit(integrator.EEst)
        cache.dtprev = dt
        if alg.extrapolant != :constant
            derivatives = Matrix{eltype(u)}(undef, num_stages - 1, num_stages - 1)
            for i in 1 : (num_stages - 1)
                for j in i : (num_stages - 1)
                    if i == 1
                        @.. derivatives[i, j] = (z[i] - z[i + 1]) / (c[i] - c[i + 1]) #first derivatives
                    else
                        @.. derivatives[i, j] = (derivatives[i - 1, j - 1] - derivatives[i - 1, j]) / (c[j - i + 1] - c[j + 1]) #all others
                    end
                end
            end
            for i in 1 : (num_stages - 1)
                cache.cont[i] = derivatives[i, num_stages - 1]
            end
        end
    end

    f(fsallast, u, p, t + dt)
    integrator.stats.nf += 1
    return
end<|MERGE_RESOLUTION|>--- conflicted
+++ resolved
@@ -26,36 +26,7 @@
     return !smallstepchange
 end
 
-<<<<<<< HEAD
-function initialize!(integrator, cache::RadauIIA3ConstantCache)
-    integrator.kshortsize = 2
-    integrator.k = typeof(integrator.k)(undef, integrator.kshortsize)
-    integrator.fsalfirst = integrator.f(integrator.uprev, integrator.p, integrator.t) # Pre-start fsal
-
-    # Avoid undefined entries if k is an array of arrays
-    integrator.fsallast = zero(integrator.fsalfirst)
-    integrator.k[1] = integrator.fsalfirst
-    integrator.k[2] = integrator.fsallast
-    nothing
-end
-
-function initialize!(integrator, cache::RadauIIA5ConstantCache)
-    integrator.kshortsize = 2
-    integrator.k = typeof(integrator.k)(undef, integrator.kshortsize)
-    integrator.fsalfirst = integrator.f(integrator.uprev, integrator.p, integrator.t) # Pre-start fsal
-    OrdinaryDiffEqCore.increment_nf!(integrator.stats, 1)
-
-    # Avoid undefined entries if k is an array of arrays
-    integrator.fsallast = zero(integrator.fsalfirst)
-    integrator.k[1] = integrator.fsalfirst
-    integrator.k[2] = integrator.fsallast
-    nothing
-end
-
-function initialize!(integrator, cache::RadauIIA9ConstantCache)
-=======
 function initialize!(integrator, cache::Union{RadauIIA3ConstantCache, RadauIIA5ConstantCache, RadauIIA9ConstantCache,AdaptiveRadauConstantCache})
->>>>>>> 3d09fa24
     integrator.kshortsize = 2
     integrator.k = typeof(integrator.k)(undef, integrator.kshortsize)
     integrator.fsalfirst = integrator.f(integrator.uprev, integrator.p, integrator.t) # Pre-start fsal
@@ -98,28 +69,6 @@
     nothing
 end
 
-<<<<<<< HEAD
-function initialize!(integrator, cache::RadauIIA9Cache)
-    integrator.kshortsize = 2
-    resize!(integrator.k, integrator.kshortsize)
-    integrator.k[1] = integrator.fsalfirst
-    integrator.k[2] = integrator.fsallast
-    integrator.f(integrator.fsalfirst, integrator.uprev, integrator.p, integrator.t)
-    OrdinaryDiffEqCore.increment_nf!(integrator.stats, 1)
-    if integrator.opts.adaptive
-        @unpack abstol, reltol = integrator.opts
-        if reltol isa Number
-            cache.rtol = reltol^(5 / 8) / 10
-            cache.atol = cache.rtol * (abstol / reltol)
-        else
-            @.. broadcast=false cache.rtol=reltol^(5 / 8) / 10
-            @.. broadcast=false cache.atol=cache.rtol * (abstol / reltol)
-        end
-    end
-    nothing
-end
-=======
->>>>>>> 3d09fa24
 
 @muladd function perform_step!(integrator, cache::RadauIIA3ConstantCache)
     @unpack t, dt, uprev, u, f, p = integrator
