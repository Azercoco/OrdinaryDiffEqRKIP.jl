function do_newJ(integrator, alg, cache, repeat_step)::Bool # for FIRK
    integrator.iter <= 1 && return true
    repeat_step && return false
    first(islinearfunction(integrator)) && return false
    integrator.opts.adaptive || return true
    alg_can_repeat_jac(alg) || return true
    integrator.u_modified && return true
    # below is Newton specific logic, so we return non-Newton algs here
    alg isa NewtonAlgorithm || return true
    nlstatus = cache.status
    Int8(nlstatus) < 0 && return true
    # no reuse when the cutoff is 0
    fast_convergence_cutoff = alg.fast_convergence_cutoff
    iszero(fast_convergence_cutoff) && return true
    # reuse J when there is fast convergence
    fastconvergence = nlstatus === FastConvergence
    return !fastconvergence
end

function do_newW(integrator, nlsolver, new_jac, W_dt)::Bool # for FIRK
    nlsolver === nothing && return true
    new_jac && return true
    # reuse W when the change in stepsize is small enough
    dt = integrator.dt
    smallstepchange = abs((dt - W_dt) / W_dt) <= get_new_W_γdt_cutoff(nlsolver)
    return !smallstepchange
end

<<<<<<< HEAD
function initialize!(integrator,
        cache::Union{RadauIIA3ConstantCache, RadauIIA5ConstantCache,
            RadauIIA9ConstantCache, AdaptiveRadauConstantCache})
=======
function initialize!(integrator, cache::Union{RadauIIA3ConstantCache, RadauIIA5ConstantCache, RadauIIA9ConstantCache, AdaptiveRadauConstantCache})
>>>>>>> 388f6f5a
    integrator.kshortsize = 2
    integrator.k = typeof(integrator.k)(undef, integrator.kshortsize)
    integrator.fsalfirst = integrator.f(integrator.uprev, integrator.p, integrator.t) # Pre-start fsal
    OrdinaryDiffEqCore.increment_nf!(integrator.stats, 1)

    # Avoid undefined entries if k is an array of arrays
    integrator.fsallast = zero(integrator.fsalfirst)
    integrator.k[1] = integrator.fsalfirst
    integrator.k[2] = integrator.fsallast
    nothing
end

function initialize!(integrator, cache::RadauIIA3Cache)
    integrator.kshortsize = 2
    resize!(integrator.k, integrator.kshortsize)
    integrator.k[1] = integrator.fsalfirst
    integrator.k[2] = integrator.fsallast
    integrator.f(integrator.fsalfirst, integrator.uprev, integrator.p, integrator.t)
    OrdinaryDiffEqCore.increment_nf!(integrator.stats, 1)
    nothing
end

function initialize!(integrator, cache::RadauIIA5Cache)
    integrator.kshortsize = 5 #2 for fsalfirst and fsallast and 3 for the collocation terms
    resize!(integrator.k, integrator.kshortsize)
    integrator.k[1] = integrator.fsalfirst
    integrator.k[2] = integrator.fsallast
    integrator.f(integrator.fsalfirst, integrator.uprev, integrator.p, integrator.t)
    OrdinaryDiffEqCore.increment_nf!(integrator.stats, 1)
    if integrator.opts.adaptive
        @unpack abstol, reltol = integrator.opts
        if reltol isa Number
            cache.rtol = reltol^(2 / 3) / 10
            cache.atol = cache.rtol * (abstol / reltol)
        else
            @.. broadcast=false cache.rtol=reltol^(2 / 3) / 10
            @.. broadcast=false cache.atol=cache.rtol * (abstol / reltol)
        end
    end
    nothing
end

function initialize!(integrator, cache::RadauIIA9Cache)
    integrator.kshortsize = 2
    resize!(integrator.k, integrator.kshortsize)
    integrator.k[1] = integrator.fsalfirst
    integrator.k[2] = integrator.fsallast
    integrator.f(integrator.fsalfirst, integrator.uprev, integrator.p, integrator.t)
    OrdinaryDiffEqCore.increment_nf!(integrator.stats, 1)
    if integrator.opts.adaptive
        @unpack abstol, reltol = integrator.opts
        if reltol isa Number
            cache.rtol = reltol^(3 / 5) / 10
            cache.atol = cache.rtol * (abstol / reltol)
        else
            @.. broadcast=false cache.rtol=reltol^(3 / 5) / 10
            @.. broadcast=false cache.atol=cache.rtol * (abstol / reltol)
        end
    end
    nothing
end

function initialize!(integrator, cache::AdaptiveRadauCache)
    @unpack num_stages = cache
    integrator.kshortsize = 2
    resize!(integrator.k, integrator.kshortsize)
    integrator.k[1] = integrator.fsalfirst
    integrator.k[2] = integrator.fsallast
    integrator.f(integrator.fsalfirst, integrator.uprev, integrator.p, integrator.t)
    OrdinaryDiffEqCore.increment_nf!(integrator.stats, 1)
    nothing
end

@muladd function perform_step!(integrator, cache::RadauIIA3ConstantCache)
    @unpack t, dt, uprev, u, f, p = integrator
    @unpack T11, T12, T21, T22, TI11, TI12, TI21, TI22 = cache.tab
    @unpack c1, c2, α, β, e1, e2 = cache.tab
    @unpack κ, cont1, cont2 = cache
    @unpack internalnorm, abstol, reltol, adaptive = integrator.opts
    alg = unwrap_alg(integrator, true)
    @unpack maxiters = alg
    mass_matrix = integrator.f.mass_matrix

    # precalculations
    rtol = @. reltol^(3 / 4) / 10
    atol = @. rtol * (abstol / reltol)
    αdt, βdt = α / dt, β / dt
    J = calc_J(integrator, cache)

    cache.dtprev = one(cache.dtprev)
    z1 = w1 = map(zero, u)
    z2 = w2 = map(zero, u)
    cache.cont1 = map(zero, u)
    cache.cont2 = map(zero, u)

    if u isa Number
        LU1 = -(αdt + βdt * im) * mass_matrix + J
    else
        LU1 = lu(-(αdt + βdt * im) * mass_matrix + J)
    end
    integrator.stats.nw += 1

    # Newton iteration
    local ndw, ff1, ff2
    η = max(cache.ηold, eps(eltype(integrator.opts.reltol)))^(0.8)
    fail_convergence = true
    iter = 0
    while iter < maxiters
        iter += 1
        integrator.stats.nnonliniter += 1
        # evaluate function
        ff1 = f(uprev + z1, p, t + c1 * dt)
        ff2 = f(uprev + z2, p, t + c2 * dt)
        OrdinaryDiffEqCore.increment_nf!(integrator.stats, 2)

        fw1 = @. TI11 * ff1 + TI12 * ff2
        fw2 = @. TI21 * ff1 + TI22 * ff2

        if mass_matrix isa UniformScaling
            Mw1 = @. mass_matrix.λ * w1
            Mw2 = @. mass_matrix.λ * w2
        else
            Mw1 = mass_matrix * w1
            Mw2 = mass_matrix * w2
        end

        rhs1 = @. fw1 - αdt * Mw1 + βdt * Mw2
        rhs2 = @. fw2 - βdt * Mw1 - αdt * Mw2
        dw12 = _reshape(LU1 \ _vec(@. rhs1 + rhs2 * im), axes(u))
        integrator.stats.nsolve += 1
        dw1 = real(dw12)
        dw2 = imag(dw12)

        # compute norm of residuals
        iter > 1 && (ndwprev = ndw)
        atmp1 = calculate_residuals(dw1, uprev, u, atol, rtol, internalnorm, t)
        atmp2 = calculate_residuals(dw2, uprev, u, atol, rtol, internalnorm, t)
        ndw = internalnorm(atmp1, t) + internalnorm(atmp2, t)

        # check divergence (not in initial step)
        if iter > 1
            θ = ndw / ndwprev
            (diverge = θ > 1) && (cache.status = Divergence)
            (veryslowconvergence = ndw * θ^(maxiters - iter) > κ * (1 - θ)) &&
                (cache.status = VerySlowConvergence)
            if diverge || veryslowconvergence
                break
            end
        end

        w1 = @. w1 - dw1
        w2 = @. w2 - dw2

        # transform `w` to `z`
        z1 = @. T11 * w1 + T12 * w2
        z2 = @. T21 * w1 + T22 * w2

        # check stopping criterion
        iter > 1 && (η = θ / (1 - θ))
        if η * ndw < κ && (iter > 1 || iszero(ndw) || !iszero(integrator.success_iter))
            # Newton method converges
            cache.status = η < alg.fast_convergence_cutoff ? FastConvergence :
                           Convergence
            fail_convergence = false
            break
        end
    end

    cache.ηold = η
    cache.iter = iter

    u = @. uprev + z2

    if adaptive
        utilde = @. dt * (e1 * ff1 + e2 * ff2)
        atmp = calculate_residuals(utilde, uprev, u, atol, rtol, internalnorm, t)
        integrator.EEst = internalnorm(atmp, t)
    end

    integrator.fsallast = f(u, p, t + dt)
    integrator.k[1] = integrator.fsalfirst
    integrator.k[2] = integrator.fsallast
    integrator.u = u
    return
end

@muladd function perform_step!(integrator, cache::RadauIIA3Cache, repeat_step = false)
    @unpack t, dt, uprev, u, f, p, fsallast, fsalfirst = integrator
    @unpack T11, T12, T21, T22, TI11, TI12, TI21, TI22 = cache.tab
    @unpack c1, c2, α, β, e1, e2 = cache.tab
    @unpack κ, cont1, cont2 = cache
    @unpack z1, z2, w1, w2,
    dw12, cubuff,
    k, k2, fw1, fw2,
    J, W1,
    tmp, atmp, jac_config, rtol, atol, step_limiter! = cache
    @unpack internalnorm, abstol, reltol, adaptive = integrator.opts
    alg = unwrap_alg(integrator, true)
    @unpack maxiters = alg
    mass_matrix = integrator.f.mass_matrix
    # precalculations
    αdt, βdt = α / dt, β / dt
    (new_jac = do_newJ(integrator, alg, cache, repeat_step)) &&
        (calc_J!(J, integrator, cache); cache.W_γdt = dt)
    if (new_W = do_newW(integrator, alg, new_jac, cache.W_γdt))
        @inbounds for II in CartesianIndices(J)
            W1[II] = -(αdt + βdt * im) * mass_matrix[Tuple(II)...] + J[II]
        end
        integrator.stats.nw += 1
    end

    #better initial guess
    uzero = zero(eltype(z1))
    @. z1 = uzero
    @. z2 = uzero
    @. w1 = uzero
    @. w2 = uzero
    @. cache.cont1 = uzero
    @. cache.cont2 = uzero

    # Newton iteration
    local ndw
    η = max(cache.ηold, eps(eltype(integrator.opts.reltol)))^(0.8)
    fail_convergence = true
    iter = 0
    while iter < maxiters
        iter += 1
        integrator.stats.nnonliniter += 1
        # evaluate function
        @. tmp = uprev + z1
        f(fsallast, tmp, p, t + c1 * dt)
        @. tmp = uprev + z2
        f(k2, tmp, p, t + c2 * dt)
        OrdinaryDiffEqCore.increment_nf!(integrator.stats, 2)

        @. fw1 = TI11 * fsallast + TI12 * k2
        @. fw2 = TI21 * fsallast + TI22 * k2

        if mass_matrix === I
            Mw1 = w1
            Mw2 = w2
        elseif mass_matrix isa UniformScaling
            mul!(z1, mass_matrix.λ, w1)
            mul!(z2, mass_matrix.λ, w2)
            Mw1 = z1
            Mw2 = z2
        else
            mul!(z1, mass_matrix, w1)
            mul!(z2, mass_matrix, w2)
            Mw1 = z1
            Mw2 = z2
        end

        @. cubuff = complex(fw1 - αdt * Mw1 + βdt * Mw2, fw2 - βdt * Mw1 - αdt * Mw2)
        needfactor = iter == 1

        linsolve = cache.linsolve

        if needfactor
            linres = dolinsolve(integrator, linsolve; A = W1, b = _vec(cubuff),
                linu = _vec(dw12))
        else
            linres = dolinsolve(integrator, linsolve; A = nothing, b = _vec(cubuff),
                linu = _vec(dw12))
        end

        cache.linsolve = linres.cache

        integrator.stats.nsolve += 1
        dw1 = real(dw12)
        dw2 = imag(dw12)

        # compute norm of residuals
        iter > 1 && (ndwprev = ndw)
        calculate_residuals!(atmp, dw1, uprev, u, atol, rtol, internalnorm, t)
        ndw1 = internalnorm(atmp, t)
        calculate_residuals!(atmp, dw2, uprev, u, atol, rtol, internalnorm, t)
        ndw2 = internalnorm(atmp, t)
        ndw = ndw1 + ndw2

        # check divergence (not in initial step)
        if iter > 1
            θ = ndw / ndwprev
            (diverge = θ > 2) && (cache.status = Divergence)
            if diverge
                break
            end
        end

        @. w1 = w1 - dw1
        @. w2 = w2 - dw2

        # transform `w` to `z`
        @. z1 = T11 * w1 + T12 * w2
        @. z2 = T21 * w1 + T22 * w2

        # check stopping criterion
        iter > 1 && (η = θ / (1 - θ))
        if η * ndw < κ && (iter > 1 || iszero(ndw) || !iszero(integrator.success_iter))
            # Newton method converges
            cache.status = η < alg.fast_convergence_cutoff ? FastConvergence :
                           Convergence
            fail_convergence = false
            break
        end
    end
    if fail_convergence
        integrator.force_stepfail = true
        integrator.stats.nnonlinconvfail += 1
        return
    end
    cache.ηold = η
    cache.iter = iter

    @. u = uprev + z2
    step_limiter!(u, integrator, p, t + dt)

    if adaptive
        utilde = w2
        @. utilde = dt * (e1 * fsallast + e2 * k2)
        calculate_residuals!(atmp, utilde, uprev, u, atol, rtol, internalnorm, t)
        integrator.EEst = internalnorm(atmp, t)
    end
    f(fsallast, u, p, t + dt)
    OrdinaryDiffEqCore.increment_nf!(integrator.stats, 1)
    return
end

@muladd function perform_step!(integrator, cache::RadauIIA5ConstantCache,
        repeat_step = false)
    @unpack t, dt, uprev, u, f, p = integrator
    @unpack T11, T12, T13, T21, T22, T23, T31, TI11, TI12, TI13, TI21, TI22, TI23, TI31, TI32, TI33 = cache.tab
    @unpack c1, c2, γ, α, β, e1, e2, e3 = cache.tab
    @unpack κ, cont1, cont2, cont3 = cache
    @unpack internalnorm, abstol, reltol, adaptive = integrator.opts
    alg = unwrap_alg(integrator, true)
    @unpack maxiters = alg
    mass_matrix = integrator.f.mass_matrix

    # precalculations
    rtol = @.. broadcast=false reltol^(2 / 3)/10
    atol = @.. broadcast=false rtol*(abstol / reltol)
    c1m1 = c1 - 1
    c2m1 = c2 - 1
    c1mc2 = c1 - c2
    γdt, αdt, βdt = γ / dt, α / dt, β / dt
    J = calc_J(integrator, cache)
    if u isa Number
        LU1 = -γdt * mass_matrix + J
        LU2 = -(αdt + βdt * im) * mass_matrix + J
    else
        LU1 = lu(-γdt * mass_matrix + J)
        LU2 = lu(-(αdt + βdt * im) * mass_matrix + J)
    end
    integrator.stats.nw += 1

    # TODO better initial guess
    if integrator.iter == 1 || integrator.u_modified || alg.extrapolant == :constant
        cache.dtprev = one(cache.dtprev)
        z1 = w1 = map(zero, u)
        z2 = w2 = map(zero, u)
        z3 = w3 = map(zero, u)
        cache.cont1 = map(zero, u)
        cache.cont2 = map(zero, u)
        cache.cont3 = map(zero, u)
    else
        c3′ = dt / cache.dtprev
        c1′ = c1 * c3′
        c2′ = c2 * c3′
        z1 = @.. broadcast=false c1′*(cont1 + (c1′ - c2m1) * (cont2 + (c1′ - c1m1) * cont3))
        z2 = @.. broadcast=false c2′*(cont1 + (c2′ - c2m1) * (cont2 + (c2′ - c1m1) * cont3))
        z3 = @.. broadcast=false c3′*(cont1 + (c3′ - c2m1) * (cont2 + (c3′ - c1m1) * cont3))
        w1 = @.. broadcast=false TI11*z1+TI12*z2+TI13*z3
        w2 = @.. broadcast=false TI21*z1+TI22*z2+TI23*z3
        w3 = @.. broadcast=false TI31*z1+TI32*z2+TI33*z3
    end

    # Newton iteration
    local ndw
    η = max(cache.ηold, eps(eltype(integrator.opts.reltol)))^(0.8)
    fail_convergence = true
    iter = 0
    while iter < maxiters
        iter += 1
        integrator.stats.nnonliniter += 1

        # evaluate function
        ff1 = f(uprev + z1, p, t + c1 * dt)
        ff2 = f(uprev + z2, p, t + c2 * dt)
        ff3 = f(uprev + z3, p, t + dt) # c3 = 1
        OrdinaryDiffEqCore.increment_nf!(integrator.stats, 3)

        fw1 = @.. broadcast=false TI11*ff1+TI12*ff2+TI13*ff3
        fw2 = @.. broadcast=false TI21*ff1+TI22*ff2+TI23*ff3
        fw3 = @.. broadcast=false TI31*ff1+TI32*ff2+TI33*ff3

        if mass_matrix isa UniformScaling # `UniformScaling` doesn't play nicely with broadcast
            Mw1 = @.. broadcast=false mass_matrix.λ*w1
            Mw2 = @.. broadcast=false mass_matrix.λ*w2
            Mw3 = @.. broadcast=false mass_matrix.λ*w3
        else
            Mw1 = mass_matrix * w1
            Mw2 = mass_matrix * w2
            Mw3 = mass_matrix * w3
        end

        rhs1 = @.. broadcast=false fw1-γdt * Mw1
        rhs2 = @.. broadcast=false fw2 - αdt * Mw2+βdt * Mw3
        rhs3 = @.. broadcast=false fw3 - βdt * Mw2-αdt * Mw3
        dw1 = _reshape(LU1 \ _vec(rhs1), axes(u))
        dw23 = _reshape(LU2 \ _vec(@.. broadcast=false rhs2+rhs3 * im), axes(u))
        integrator.stats.nsolve += 2
        dw2 = real(dw23)
        dw3 = imag(dw23)

        # compute norm of residuals
        iter > 1 && (ndwprev = ndw)
        atmp1 = calculate_residuals(dw1, uprev, u, atol, rtol, internalnorm, t)
        atmp2 = calculate_residuals(dw2, uprev, u, atol, rtol, internalnorm, t)
        atmp3 = calculate_residuals(dw3, uprev, u, atol, rtol, internalnorm, t)
        ndw = internalnorm(atmp1, t) + internalnorm(atmp2, t) + internalnorm(atmp3, t)
        # check divergence (not in initial step)
        if iter > 1
            θ = ndw / ndwprev
            (diverge = θ > 1) && (cache.status = Divergence)
            (veryslowconvergence = ndw * θ^(maxiters - iter) > κ * (1 - θ)) &&
                (cache.status = VerySlowConvergence)
            if diverge || veryslowconvergence
                break
            end
        end

        w1 = @.. broadcast=false w1-dw1
        w2 = @.. broadcast=false w2-dw2
        w3 = @.. broadcast=false w3-dw3

        # transform `w` to `z`
        z1 = @.. broadcast=false T11*w1+T12*w2+T13*w3
        z2 = @.. broadcast=false T21*w1+T22*w2+T23*w3
        z3 = @.. broadcast=false T31 * w1+w2           # T32 = 1, T33 = 0

        # check stopping criterion
        iter > 1 && (η = θ / (1 - θ))
        if η * ndw < κ && (iter > 1 || iszero(ndw) || !iszero(integrator.success_iter))
            # Newton method converges
            cache.status = η < alg.fast_convergence_cutoff ? FastConvergence :
                           Convergence
            fail_convergence = false
            break
        end
    end
    if fail_convergence
        integrator.force_stepfail = true
        integrator.stats.nnonlinconvfail += 1
        return
    end
    cache.ηold = η
    cache.iter = iter

    u = @.. broadcast=false uprev+z3

    if adaptive
        e1dt, e2dt, e3dt = e1 / dt, e2 / dt, e3 / dt
        tmp = @.. broadcast=false e1dt*z1+e2dt*z2+e3dt*z3
        mass_matrix != I && (tmp = mass_matrix * tmp)
        utilde = @.. broadcast=false integrator.fsalfirst+tmp
        if alg.smooth_est
            utilde = _reshape(LU1 \ _vec(utilde), axes(u))
            integrator.stats.nsolve += 1
        end
        # RadauIIA5 needs a transformed rtol and atol see
        # https://github.com/luchr/ODEInterface.jl/blob/0bd134a5a358c4bc13e0fb6a90e27e4ee79e0115/src/radau5.f#L399-L421
        atmp = calculate_residuals(utilde, uprev, u, atol, rtol, internalnorm, t)
        integrator.EEst = internalnorm(atmp, t)

        if !(integrator.EEst < oneunit(integrator.EEst)) && integrator.iter == 1 ||
           integrator.u_modified
            f0 = f(uprev .+ utilde, p, t)
            OrdinaryDiffEqCore.increment_nf!(integrator.stats, 1)
            utilde = @.. broadcast=false f0+tmp
            alg.smooth_est && (utilde = LU1 \ utilde; integrator.stats.nsolve += 1)
            atmp = calculate_residuals(utilde, uprev, u, atol, rtol, internalnorm, t)
            integrator.EEst = internalnorm(atmp, t)
        end
    end

    if integrator.EEst <= oneunit(integrator.EEst)
        cache.dtprev = dt
        if alg.extrapolant != :constant
            cache.cont1 = @.. broadcast=false (z2 - z3)/c2m1
            tmp = @.. broadcast=false (z1 - z2)/c1mc2
            cache.cont2 = @.. broadcast=false (tmp - cache.cont1)/c1m1
            cache.cont3 = @.. broadcast=false cache.cont2-(tmp - z1 / c1) / c2
        end
    end

    integrator.fsallast = f(u, p, t + dt)
    OrdinaryDiffEqCore.increment_nf!(integrator.stats, 1)
    integrator.k[1] = integrator.fsalfirst
    integrator.k[2] = integrator.fsallast
    integrator.u = u
    return
end

@muladd function perform_step!(integrator, cache::RadauIIA5Cache, repeat_step = false)
    @unpack t, dt, uprev, u, f, p, fsallast, fsalfirst = integrator
    @unpack T11, T12, T13, T21, T22, T23, T31, TI11, TI12, TI13, TI21, TI22, TI23, TI31, TI32, TI33 = cache.tab
    @unpack c1, c2, γ, α, β, e1, e2, e3 = cache.tab
    @unpack κ, cont1, cont2, cont3 = cache
    @unpack z1, z2, z3, w1, w2, w3,
    dw1, ubuff, dw23, cubuff,
    k, k2, k3, fw1, fw2, fw3,
    J, W1, W2,
    tmp, atmp, jac_config, linsolve1, linsolve2, rtol, atol, step_limiter! = cache
    @unpack internalnorm, abstol, reltol, adaptive = integrator.opts
    alg = unwrap_alg(integrator, true)
    @unpack maxiters = alg
    mass_matrix = integrator.f.mass_matrix

    # precalculations
    c1m1 = c1 - 1
    c2m1 = c2 - 1
    c1mc2 = c1 - c2
    γdt, αdt, βdt = γ / dt, α / dt, β / dt
    (new_jac = do_newJ(integrator, alg, cache, repeat_step)) &&
        (calc_J!(J, integrator, cache); cache.W_γdt = dt)
    if (new_W = do_newW(integrator, alg, new_jac, cache.W_γdt))
        @inbounds for II in CartesianIndices(J)
            W1[II] = -γdt * mass_matrix[Tuple(II)...] + J[II]
            W2[II] = -(αdt + βdt * im) * mass_matrix[Tuple(II)...] + J[II]
        end
        integrator.stats.nw += 1
    end

    # TODO better initial guess
    if integrator.iter == 1 || integrator.u_modified || alg.extrapolant == :constant
        cache.dtprev = one(cache.dtprev)
        uzero = zero(eltype(u))
        @.. broadcast=false z1=uzero
        @.. broadcast=false z2=uzero
        @.. broadcast=false z3=uzero
        @.. broadcast=false w1=uzero
        @.. broadcast=false w2=uzero
        @.. broadcast=false w3=uzero
        @.. broadcast=false cache.cont1=uzero
        @.. broadcast=false cache.cont2=uzero
        @.. broadcast=false cache.cont3=uzero
    else
        c3′ = dt / cache.dtprev
        c1′ = c1 * c3′
        c2′ = c2 * c3′
        @.. broadcast=false z1=c1′ * (cont1 + (c1′ - c2m1) * (cont2 + (c1′ - c1m1) * cont3))
        @.. broadcast=false z2=c2′ * (cont1 + (c2′ - c2m1) * (cont2 + (c2′ - c1m1) * cont3))
        @.. broadcast=false z3=c3′ * (cont1 + (c3′ - c2m1) * (cont2 + (c3′ - c1m1) * cont3))
        @.. broadcast=false w1=TI11 * z1 + TI12 * z2 + TI13 * z3
        @.. broadcast=false w2=TI21 * z1 + TI22 * z2 + TI23 * z3
        @.. broadcast=false w3=TI31 * z1 + TI32 * z2 + TI33 * z3
    end

    # Newton iteration
    local ndw
    η = max(cache.ηold, eps(eltype(integrator.opts.reltol)))^(0.8)
    fail_convergence = true
    iter = 0
    while iter < maxiters
        iter += 1
        integrator.stats.nnonliniter += 1

        # evaluate function
        @.. broadcast=false tmp=uprev + z1
        f(fsallast, tmp, p, t + c1 * dt)
        @.. broadcast=false tmp=uprev + z2
        f(k2, tmp, p, t + c2 * dt)
        @.. broadcast=false tmp=uprev + z3
        f(k3, tmp, p, t + dt) # c3 = 1
        OrdinaryDiffEqCore.increment_nf!(integrator.stats, 3)

        @.. broadcast=false fw1=TI11 * fsallast + TI12 * k2 + TI13 * k3
        @.. broadcast=false fw2=TI21 * fsallast + TI22 * k2 + TI23 * k3
        @.. broadcast=false fw3=TI31 * fsallast + TI32 * k2 + TI33 * k3

        if mass_matrix === I
            Mw1 = w1
            Mw2 = w2
            Mw3 = w3
        elseif mass_matrix isa UniformScaling
            mul!(z1, mass_matrix.λ, w1)
            mul!(z2, mass_matrix.λ, w2)
            mul!(z3, mass_matrix.λ, w3)
            Mw1 = z1
            Mw2 = z2
            Mw3 = z3
        else
            mul!(z1, mass_matrix, w1)
            mul!(z2, mass_matrix, w2)
            mul!(z3, mass_matrix, w3)
            Mw1 = z1
            Mw2 = z2
            Mw3 = z3
        end

        @.. broadcast=false ubuff=fw1 - γdt * Mw1
        needfactor = iter == 1 && new_W

        linsolve1 = cache.linsolve1

        if needfactor
            linres1 = dolinsolve(integrator, linsolve1; A = W1, b = _vec(ubuff),
                linu = _vec(dw1))
        else
            linres1 = dolinsolve(integrator, linsolve1; A = nothing, b = _vec(ubuff),
                linu = _vec(dw1))
        end

        cache.linsolve1 = linres1.cache

        @.. broadcast=false cubuff=complex(fw2 - αdt * Mw2 + βdt * Mw3,
            fw3 - βdt * Mw2 - αdt * Mw3)

        linsolve2 = cache.linsolve2

        if needfactor
            linres2 = dolinsolve(integrator, linsolve2; A = W2, b = _vec(cubuff),
                linu = _vec(dw23))
        else
            linres2 = dolinsolve(integrator, linsolve2; A = nothing, b = _vec(cubuff),
                linu = _vec(dw23))
        end

        cache.linsolve2 = linres2.cache

        integrator.stats.nsolve += 2
        dw2 = z2
        dw3 = z3
        @.. broadcast=false dw2=real(dw23)
        @.. broadcast=false dw3=imag(dw23)

        # compute norm of residuals
        iter > 1 && (ndwprev = ndw)
        calculate_residuals!(atmp, dw1, uprev, u, atol, rtol, internalnorm, t)
        ndw1 = internalnorm(atmp, t)
        calculate_residuals!(atmp, dw2, uprev, u, atol, rtol, internalnorm, t)
        ndw2 = internalnorm(atmp, t)
        calculate_residuals!(atmp, dw3, uprev, u, atol, rtol, internalnorm, t)
        ndw3 = internalnorm(atmp, t)
        ndw = ndw1 + ndw2 + ndw3

        # check divergence (not in initial step)
        if iter > 1
            θ = ndw / ndwprev
            (diverge = θ > 1) && (cache.status = Divergence)
            (veryslowconvergence = ndw * θ^(maxiters - iter) > κ * (1 - θ)) &&
                (cache.status = VerySlowConvergence)
            if diverge || veryslowconvergence
                break
            end
        end

        @.. broadcast=false w1=w1 - dw1
        @.. broadcast=false w2=w2 - dw2
        @.. broadcast=false w3=w3 - dw3

        # transform `w` to `z`
        @.. broadcast=false z1=T11 * w1 + T12 * w2 + T13 * w3
        @.. broadcast=false z2=T21 * w1 + T22 * w2 + T23 * w3
        @.. broadcast=false z3=T31 * w1 + w2           # T32 = 1, T33 = 0

        # check stopping criterion
        iter > 1 && (η = θ / (1 - θ))
        if η * ndw < κ && (iter > 1 || iszero(ndw) || !iszero(integrator.success_iter))
            # Newton method converges
            cache.status = η < alg.fast_convergence_cutoff ? FastConvergence :
                           Convergence
            fail_convergence = false
            break
        end
    end
    if fail_convergence
        integrator.force_stepfail = true
        integrator.stats.nnonlinconvfail += 1
        return
    end
    cache.ηold = η
    cache.iter = iter

    @.. broadcast=false u=uprev + z3
    step_limiter!(u, integrator, p, t + dt)

    if adaptive
        utilde = w2
        e1dt, e2dt, e3dt = e1 / dt, e2 / dt, e3 / dt
        @.. broadcast=false tmp=e1dt * z1 + e2dt * z2 + e3dt * z3
        mass_matrix != I && (mul!(w1, mass_matrix, tmp); copyto!(tmp, w1))
        @.. broadcast=false ubuff=integrator.fsalfirst + tmp

        if alg.smooth_est
            linres1 = dolinsolve(integrator, linres1.cache; b = _vec(ubuff),
                linu = _vec(utilde))
            cache.linsolve1 = linres1.cache
            integrator.stats.nsolve += 1
        end

        # RadauIIA5 needs a transformed rtol and atol see
        # https://github.com/luchr/ODEInterface.jl/blob/0bd134a5a358c4bc13e0fb6a90e27e4ee79e0115/src/radau5.f#L399-L421
        calculate_residuals!(atmp, utilde, uprev, u, atol, rtol, internalnorm, t)
        integrator.EEst = internalnorm(atmp, t)

        if !(integrator.EEst < oneunit(integrator.EEst)) && integrator.iter == 1 ||
           integrator.u_modified
            @.. broadcast=false utilde=uprev + utilde
            f(fsallast, utilde, p, t)
            OrdinaryDiffEqCore.increment_nf!(integrator.stats, 1)
            @.. broadcast=false ubuff=fsallast + tmp

            if alg.smooth_est
                linres1 = dolinsolve(integrator, linres1.cache; b = _vec(ubuff),
                    linu = _vec(utilde))
                cache.linsolve1 = linres1.cache
                integrator.stats.nsolve += 1
            end

            calculate_residuals!(atmp, utilde, uprev, u, atol, rtol, internalnorm, t)
            integrator.EEst = internalnorm(atmp, t)
        end
    end

    if integrator.EEst <= oneunit(integrator.EEst)
        cache.dtprev = dt
        if alg.extrapolant != :constant
            @.. broadcast=false cache.cont1=(z2 - z3) / c2m1
            k[3] = cont1
            @.. broadcast=false tmp=(z1 - z2) / c1mc2
            @.. broadcast=false cache.cont2=(tmp - cache.cont1) / c1m1
            @.. broadcast=false cache.cont3=cache.cont2 - (tmp - z1 / c1) / c2
        end
    end

    f(fsallast, u, p, t + dt)
    OrdinaryDiffEqCore.increment_nf!(integrator.stats, 1)
    return
end

@muladd function perform_step!(integrator, cache::RadauIIA9ConstantCache,
        repeat_step = false)
    @unpack t, dt, uprev, u, f, p = integrator
    @unpack T11, T12, T13, T14, T15, T21, T22, T23, T24, T25, T31, T32, T33, T34, T35, T41, T42, T43, T44, T45, T51 = cache.tab #= T52 = 1, T53 = 0, T54 = 1, T55 = 0=#
    @unpack TI11, TI12, TI13, TI14, TI15, TI21, TI22, TI23, TI24, TI25, TI31, TI32, TI33, TI34, TI35, TI41, TI42, TI43, TI44, TI45, TI51, TI52, TI53, TI54, TI55 = cache.tab
    @unpack c1, c2, c3, c4, γ, α1, β1, α2, β2, e1, e2, e3, e4, e5 = cache.tab
    @unpack κ, cont1, cont2, cont3, cont4, cont5 = cache
    @unpack internalnorm, abstol, reltol, adaptive = integrator.opts
    alg = unwrap_alg(integrator, true)
    @unpack maxiters = alg
    mass_matrix = integrator.f.mass_matrix

    # precalculations rtol pow is (num stages + 1)/(2*num stages)
    rtol = @.. broadcast=false reltol^(3 / 5)/10
    atol = @.. broadcast=false rtol*(abstol / reltol)
    c1m1 = c1 - 1
    c2m1 = c2 - 1
    c3m1 = c3 - 1
    c4m1 = c4 - 1
    c1mc2 = c1 - c2
    c1mc3 = c1 - c3
    c1mc4 = c1 - c4
    c2mc3 = c2 - c3
    c2mc4 = c2 - c4
    c3mc4 = c3 - c4

    γdt, α1dt, β1dt, α2dt, β2dt = γ / dt, α1 / dt, β1 / dt, α2 / dt, β2 / dt
    J = calc_J(integrator, cache)
    if u isa Number
        LU1 = -γdt * mass_matrix + J
        LU2 = -(α1dt + β1dt * im) * mass_matrix + J
        LU3 = -(α2dt + β2dt * im) * mass_matrix + J
    else
        LU1 = lu(-γdt * mass_matrix + J)
        LU2 = lu(-(α1dt + β1dt * im) * mass_matrix + J)
        LU3 = lu(-(α2dt + β2dt * im) * mass_matrix + J)
    end
    integrator.stats.nw += 1

    # TODO better initial guess
    if integrator.iter == 1 || integrator.u_modified || alg.extrapolant == :constant
        cache.dtprev = one(cache.dtprev)
        z1 = w1 = map(zero, u)
        z2 = w2 = map(zero, u)
        z3 = w3 = map(zero, u)
        z4 = w4 = map(zero, u)
        z5 = w5 = map(zero, u)
        cache.cont1 = map(zero, u)
        cache.cont2 = map(zero, u)
        cache.cont3 = map(zero, u)
        cache.cont4 = map(zero, u)
        cache.cont5 = map(zero, u)
    else
        c5′ = dt / cache.dtprev
        c1′ = c1 * c5′
        c2′ = c2 * c5′
        c3′ = c3 * c5′
        c4′ = c4 * c5′
        z1 = @.. c1′ * (cont1 +
                  (c1′ - c4m1) * (cont2 +
                   (c1′ - c3m1) * (cont3 +
                                   (c1′ - c2m1) * (cont4 + (c1′ - c1m1) * cont5))))
        z2 = @.. c2′ * (cont1 +
                  (c2′ - c4m1) * (cont2 +
                   (c2′ - c3m1) * (cont3 +
                                   (c2′ - c2m1) * (cont4 + (c2′ - c1m1) * cont5))))
        z3 = @.. c3′ * (cont1 +
                  (c3′ - c4m1) * (cont2 +
                   (c3′ - c3m1) * (cont3 +
                                   (c3′ - c2m1) * (cont4 + (c3′ - c1m1) * cont5))))
        z4 = @.. c4′ * (cont1 +
                  (c4′ - c4m1) * (cont2 +
                   (c4′ - c3m1) * (cont3 +
                                   (c4′ - c2m1) * (cont4 + (c4′ - c1m1) * cont5))))
        z5 = @.. c5′ * (cont1 +
                  (c5′ - c4m1) * (cont2 +
                   (c5′ - c3m1) * (cont3 + (c5′ - c2m1) * (cont4 + (c5′ - c1m1) * cont5))))
        w1 = @.. broadcast=false TI11*z1+TI12*z2+TI13*z3+TI14*z4+TI15*z5
        w2 = @.. broadcast=false TI21*z1+TI22*z2+TI23*z3+TI24*z4+TI25*z5
        w3 = @.. broadcast=false TI31*z1+TI32*z2+TI33*z3+TI34*z4+TI35*z5
        w4 = @.. broadcast=false TI41*z1+TI42*z2+TI43*z3+TI44*z4+TI45*z5
        w5 = @.. broadcast=false TI51*z1+TI52*z2+TI53*z3+TI54*z4+TI55*z5
    end

    # Newton iteration
    local ndw
    η = max(cache.ηold, eps(eltype(integrator.opts.reltol)))^(0.8)
    fail_convergence = true
    iter = 0
    while iter < maxiters
        iter += 1
        integrator.stats.nnonliniter += 1

        # evaluate function
        ff1 = f(uprev + z1, p, t + c1 * dt)
        ff2 = f(uprev + z2, p, t + c2 * dt)
        ff3 = f(uprev + z3, p, t + c3 * dt)
        ff4 = f(uprev + z4, p, t + c4 * dt)
        ff5 = f(uprev + z5, p, t + dt) # c5 = 1
        OrdinaryDiffEqCore.increment_nf!(integrator.stats, 5)

        fw1 = @.. broadcast=false TI11*ff1+TI12*ff2+TI13*ff3+TI14*ff4+TI15*ff5
        fw2 = @.. broadcast=false TI21*ff1+TI22*ff2+TI23*ff3+TI24*ff4+TI25*ff5
        fw3 = @.. broadcast=false TI31*ff1+TI32*ff2+TI33*ff3+TI34*ff4+TI35*ff5
        fw4 = @.. broadcast=false TI41*ff1+TI42*ff2+TI43*ff3+TI44*ff4+TI45*ff5
        fw5 = @.. broadcast=false TI51*ff1+TI52*ff2+TI53*ff3+TI54*ff4+TI55*ff5

        if mass_matrix isa UniformScaling # `UniformScaling` doesn't play nicely with broadcast
            Mw1 = @.. broadcast=false mass_matrix.λ*w1
            Mw2 = @.. broadcast=false mass_matrix.λ*w2
            Mw3 = @.. broadcast=false mass_matrix.λ*w3
            Mw4 = @.. broadcast=false mass_matrix.λ*w4
            Mw5 = @.. broadcast=false mass_matrix.λ*w5
        else
            Mw1 = mass_matrix * w1
            Mw2 = mass_matrix * w2
            Mw3 = mass_matrix * w3
            Mw4 = mass_matrix * w4
            Mw5 = mass_matrix * w5
        end

        rhs1 = @.. broadcast=false fw1-γdt * Mw1
        rhs2 = @.. broadcast=false fw2 - α1dt * Mw2+β1dt * Mw3
        rhs3 = @.. broadcast=false fw3 - β1dt * Mw2-α1dt * Mw3
        rhs4 = @.. broadcast=false fw4 - α2dt * Mw4+β2dt * Mw5
        rhs5 = @.. broadcast=false fw5 - β2dt * Mw4-α2dt * Mw5
        dw1 = _reshape(LU1 \ _vec(rhs1), axes(u))
        dw23 = _reshape(LU2 \ _vec(@.. broadcast=false rhs2+rhs3 * im), axes(u))
        dw45 = _reshape(LU3 \ _vec(@.. broadcast=false rhs4+rhs5 * im), axes(u))
        integrator.stats.nsolve += 3
        dw2 = real(dw23)
        dw3 = imag(dw23)
        dw4 = real(dw45)
        dw5 = imag(dw45)

        # compute norm of residuals
        iter > 1 && (ndwprev = ndw)
        atmp1 = calculate_residuals(dw1, uprev, u, atol, rtol, internalnorm, t)
        atmp2 = calculate_residuals(dw2, uprev, u, atol, rtol, internalnorm, t)
        atmp3 = calculate_residuals(dw3, uprev, u, atol, rtol, internalnorm, t)
        atmp4 = calculate_residuals(dw4, uprev, u, atol, rtol, internalnorm, t)
        atmp5 = calculate_residuals(dw5, uprev, u, atol, rtol, internalnorm, t)
        ndw = internalnorm(atmp1, t) + internalnorm(atmp2, t) + internalnorm(atmp3, t) +
              internalnorm(atmp4, t) + internalnorm(atmp5, t)

        # check divergence (not in initial step)

        if iter > 1
            θ = ndw / ndwprev
            (diverge = θ > 1) && (cache.status = Divergence)
            (veryslowconvergence = ndw * θ^(maxiters - iter) > κ * (1 - θ)) &&
                (cache.status = VerySlowConvergence)
            if diverge || veryslowconvergence
                break
            end
        end

        w1 = @.. broadcast=false w1-dw1
        w2 = @.. broadcast=false w2-dw2
        w3 = @.. broadcast=false w3-dw3
        w4 = @.. broadcast=false w4-dw4
        w5 = @.. broadcast=false w5-dw5

        # transform `w` to `z`
        z1 = @.. broadcast=false T11*w1+T12*w2+T13*w3+T14*w4+T15*w5
        z2 = @.. broadcast=false T21*w1+T22*w2+T23*w3+T24*w4+T25*w5
        z3 = @.. broadcast=false T31*w1+T32*w2+T33*w3+T34*w4+T35*w5
        z4 = @.. broadcast=false T41*w1+T42*w2+T43*w3+T44*w4+T45*w5
        z5 = @.. broadcast=false T51*w1+w2+w4 #= T52=1, T53=0, T54=1, T55=0 =#

        # check stopping criterion
        iter > 1 && (η = θ / (1 - θ))
        if η * ndw < κ && (iter > 1 || iszero(ndw) || !iszero(integrator.success_iter))
            # Newton method converges
            cache.status = η < alg.fast_convergence_cutoff ? FastConvergence :
                           Convergence
            fail_convergence = false
            break
        end
    end

    if fail_convergence
        integrator.force_stepfail = true
        integrator.stats.nnonlinconvfail += 1
        return
    end
    cache.ηold = η
    cache.iter = iter

    u = @.. broadcast=false uprev+z5

    if adaptive
        e1dt, e2dt, e3dt, e4dt, e5dt = e1 / dt, e2 / dt, e3 / dt, e4 / dt, e5 / dt
        tmp = @.. broadcast=false e1dt*z1+e2dt*z2+e3dt*z3+e4dt*z4+e5dt*z5
        mass_matrix != I && (tmp = mass_matrix * tmp)
        utilde = @.. broadcast=false integrator.fsalfirst+tmp
        if alg.smooth_est
            utilde = _reshape(LU1 \ _vec(utilde), axes(u))
            integrator.stats.nsolve += 1
        end
        atmp = calculate_residuals(utilde, uprev, u, atol, rtol, internalnorm, t)
        integrator.EEst = internalnorm(atmp, t)

        if !(integrator.EEst < oneunit(integrator.EEst)) && integrator.iter == 1 ||
           integrator.u_modified
            f0 = f(uprev .+ utilde, p, t)
            OrdinaryDiffEqCore.increment_nf!(integrator.stats, 1)
            utilde = @.. broadcast=false f0+tmp
            alg.smooth_est && (utilde = LU1 \ utilde; integrator.stats.nsolve += 1)
            atmp = calculate_residuals(utilde, uprev, u, atol, rtol, internalnorm, t)
            integrator.EEst = internalnorm(atmp, t)
        end
    end

    if integrator.EEst <= oneunit(integrator.EEst)
        cache.dtprev = dt
        if alg.extrapolant != :constant
            cache.cont1 = @.. (z4 - z5) / c4m1 # first derivative on [c4, 1]
            tmp1 = @.. (z3 - z4) / c3mc4 # first derivative on [c3, c4]
            cache.cont2 = @.. (tmp1 - cache.cont1) / c3m1 # second derivative on [c3, 1]
            tmp2 = @.. (z2 - z3) / c2mc3 # first derivative on [c2, c3]
            tmp3 = @.. (tmp2 - tmp1) / c2mc4 # second derivative on [c2, c4]
            cache.cont3 = @.. (tmp3 - cache.cont2) / c2m1 # third derivative on [c2, 1]
            tmp4 = @.. (z1 - z2) / c1mc2 # first derivative on [c1, c2]
            tmp5 = @.. (tmp4 - tmp2) / c1mc3 # second derivative on [c1, c3]
            tmp6 = @.. (tmp5 - tmp3) / c1mc4 # third derivative on [c1, c4]
            cache.cont4 = @.. (tmp6 - cache.cont3) / c1m1 #fourth derivative on [c1, 1]
            tmp7 = @.. z1 / c1 #first derivative on [0, c1]
            tmp8 = @.. (tmp4 - tmp7) / c2 #second derivative on [0, c2]
            tmp9 = @.. (tmp5 - tmp8) / c3 #third derivative on [0, c3]
            tmp10 = @.. (tmp6 - tmp9) / c4 #fourth derivative on [0,c4]
            cache.cont5 = @.. cache.cont4 - tmp10 #fifth derivative on [0,1]
        end
    end

    integrator.fsallast = f(u, p, t + dt)
    OrdinaryDiffEqCore.increment_nf!(integrator.stats, 1)
    integrator.k[1] = integrator.fsalfirst
    integrator.k[2] = integrator.fsallast
    integrator.u = u
    return
end

@muladd function perform_step!(integrator, cache::RadauIIA9Cache, repeat_step = false)
    @unpack t, dt, uprev, u, f, p, fsallast, fsalfirst = integrator
    @unpack T11, T12, T13, T14, T15, T21, T22, T23, T24, T25, T31, T32, T33, T34, T35, T41, T42, T43, T44, T45, T51 = cache.tab #= T52 = 1, T53 = 0, T54 = 1, T55 = 0=#
    @unpack TI11, TI12, TI13, TI14, TI15, TI21, TI22, TI23, TI24, TI25, TI31, TI32, TI33, TI34, TI35, TI41, TI42, TI43, TI44, TI45, TI51, TI52, TI53, TI54, TI55 = cache.tab
    @unpack c1, c2, c3, c4, γ, α1, β1, α2, β2, e1, e2, e3, e4, e5 = cache.tab
    @unpack κ, cont1, cont2, cont3, cont4, cont5 = cache
    @unpack z1, z2, z3, z4, z5, w1, w2, w3, w4, w5 = cache
    @unpack dw1, ubuff, dw23, dw45, cubuff1, cubuff2 = cache
    @unpack k, k2, k3, k4, k5, fw1, fw2, fw3, fw4, fw5 = cache
    @unpack J, W1, W2, W3 = cache
    @unpack tmp, tmp2, tmp3, tmp4, tmp5, tmp6, tmp7, tmp8, tmp9, tmp10, atmp, jac_config, linsolve1, linsolve2, linsolve3, rtol, atol, step_limiter! = cache
    @unpack internalnorm, abstol, reltol, adaptive = integrator.opts
    alg = unwrap_alg(integrator, true)
    @unpack maxiters = alg
    mass_matrix = integrator.f.mass_matrix

    # precalculations
    c1m1 = c1 - 1
    c2m1 = c2 - 1
    c3m1 = c3 - 1
    c4m1 = c4 - 1
    c1mc2 = c1 - c2
    c1mc3 = c1 - c3
    c1mc4 = c1 - c4
    c2mc3 = c2 - c3
    c2mc4 = c2 - c4
    c3mc4 = c3 - c4

    γdt, α1dt, β1dt, α2dt, β2dt = γ / dt, α1 / dt, β1 / dt, α2 / dt, β2 / dt
    (new_jac = do_newJ(integrator, alg, cache, repeat_step)) &&
        (calc_J!(J, integrator, cache); cache.W_γdt = dt)
    if (new_W = do_newW(integrator, alg, new_jac, cache.W_γdt))
        @inbounds for II in CartesianIndices(J)
            W1[II] = -γdt * mass_matrix[Tuple(II)...] + J[II]
            W2[II] = -(α1dt + β1dt * im) * mass_matrix[Tuple(II)...] + J[II]
            W3[II] = -(α2dt + β2dt * im) * mass_matrix[Tuple(II)...] + J[II]
        end
        integrator.stats.nw += 1
    end

    # TODO better initial guess
    if integrator.iter == 1 || integrator.u_modified || alg.extrapolant == :constant
        cache.dtprev = one(cache.dtprev)
        uzero = zero(eltype(u))
        @.. broadcast=false z1=uzero
        @.. broadcast=false z2=uzero
        @.. broadcast=false z3=uzero
        @.. broadcast=false z4=uzero
        @.. broadcast=false z5=uzero
        @.. broadcast=false w1=uzero
        @.. broadcast=false w2=uzero
        @.. broadcast=false w3=uzero
        @.. broadcast=false w4=uzero
        @.. broadcast=false w5=uzero
        @.. broadcast=false cache.cont1=uzero
        @.. broadcast=false cache.cont2=uzero
        @.. broadcast=false cache.cont3=uzero
        @.. broadcast=false cache.cont4=uzero
        @.. broadcast=false cache.cont5=uzero
    else
        c5′ = dt / cache.dtprev
        c1′ = c1 * c5′
        c2′ = c2 * c5′
        c3′ = c3 * c5′
        c4′ = c4 * c5′
        @.. z1 = c1′ * (cont1 +
                  (c1′ - c4m1) * (cont2 +
                   (c1′ - c3m1) * (cont3 +
                                   (c1′ - c2m1) * (cont4 + (c1′ - c1m1) * cont5))))
        @.. z2 = c2′ * (cont1 +
                  (c2′ - c4m1) * (cont2 +
                   (c2′ - c3m1) * (cont3 +
                                   (c2′ - c2m1) * (cont4 + (c2′ - c1m1) * cont5))))
        @.. z3 = c3′ * (cont1 +
                  (c3′ - c4m1) * (cont2 +
                   (c3′ - c3m1) * (cont3 +
                                   (c3′ - c2m1) * (cont4 + (c3′ - c1m1) * cont5))))
        @.. z4 = c4′ * (cont1 +
                  (c4′ - c4m1) * (cont2 +
                   (c4′ - c3m1) * (cont3 +
                                   (c4′ - c2m1) * (cont4 + (c4′ - c1m1) * cont5))))
        @.. z5 = c5′ * (cont1 +
                  (c5′ - c4m1) * (cont2 +
                   (c5′ - c3m1) * (cont3 + (c5′ - c2m1) * (cont4 + (c5′ - c1m1) * cont5))))
        @.. w1 = TI11 * z1 + TI12 * z2 + TI13 * z3 + TI14 * z4 + TI15 * z5
        @.. w2 = TI21 * z1 + TI22 * z2 + TI23 * z3 + TI24 * z4 + TI25 * z5
        @.. w3 = TI31 * z1 + TI32 * z2 + TI33 * z3 + TI34 * z4 + TI35 * z5
        @.. w4 = TI41 * z1 + TI42 * z2 + TI43 * z3 + TI44 * z4 + TI45 * z5
        @.. w5 = TI51 * z1 + TI52 * z2 + TI53 * z3 + TI54 * z4 + TI55 * z5
    end

    # Newton iteration
    local ndw
    η = max(cache.ηold, eps(eltype(integrator.opts.reltol)))^(0.8)
    fail_convergence = true
    iter = 0
    while iter < maxiters
        iter += 1
        integrator.stats.nnonliniter += 1

        # evaluate function
        @.. broadcast=false tmp=uprev + z1
        f(fsallast, tmp, p, t + c1 * dt)
        @.. broadcast=false tmp=uprev + z2
        f(k2, tmp, p, t + c2 * dt)
        @.. broadcast=false tmp=uprev + z3
        f(k3, tmp, p, t + c3 * dt)
        @.. broadcast=false tmp=uprev + z4
        f(k4, tmp, p, t + c4 * dt)
        @.. broadcast=false tmp=uprev + z5
        f(k5, tmp, p, t + dt) # c5 = 1
        OrdinaryDiffEqCore.increment_nf!(integrator.stats, 5)

        @.. broadcast=false fw1=TI11 * fsallast + TI12 * k2 + TI13 * k3 + TI14 * k4 +
                                TI15 * k5
        @.. broadcast=false fw2=TI21 * fsallast + TI22 * k2 + TI23 * k3 + TI24 * k4 +
                                TI25 * k5
        @.. broadcast=false fw3=TI31 * fsallast + TI32 * k2 + TI33 * k3 + TI34 * k4 +
                                TI35 * k5
        @.. broadcast=false fw4=TI41 * fsallast + TI42 * k2 + TI43 * k3 + TI44 * k4 +
                                TI45 * k5
        @.. broadcast=false fw5=TI51 * fsallast + TI52 * k2 + TI53 * k3 + TI54 * k4 +
                                TI55 * k5

        if mass_matrix === I
            Mw1 = w1
            Mw2 = w2
            Mw3 = w3
            Mw4 = w4
            Mw5 = w5
        elseif mass_matrix isa UniformScaling
            mul!(z1, mass_matrix.λ, w1)
            mul!(z2, mass_matrix.λ, w2)
            mul!(z3, mass_matrix.λ, w3)
            mul!(z4, mass_matrix.λ, w4)
            mul!(z5, mass_matrix.λ, w5)
            Mw1 = z1
            Mw2 = z2
            Mw3 = z3
            Mw4 = z4
            Mw5 = z5
        else
            mul!(z1, mass_matrix, w1)
            mul!(z2, mass_matrix, w2)
            mul!(z3, mass_matrix, w3)
            mul!(z4, mass_matrix, w4)
            mul!(z5, mass_matrix, w5)
            Mw1 = z1
            Mw2 = z2
            Mw3 = z3
            Mw4 = z4
            Mw5 = z5
        end

        @.. broadcast=false ubuff=fw1 - γdt * Mw1
        needfactor = iter == 1 && new_W

        linsolve1 = cache.linsolve1

        if needfactor
            linres1 = dolinsolve(
                integrator, linsolve1; A = W1, b = _vec(ubuff), linu = _vec(dw1))
        else
            linres1 = dolinsolve(
                integrator, linsolve1; A = nothing, b = _vec(ubuff), linu = _vec(dw1))
        end

        cache.linsolve1 = linres1.cache

        @.. broadcast=false cubuff1=complex(
            fw2 - α1dt * Mw2 + β1dt * Mw3, fw3 - β1dt * Mw2 - α1dt * Mw3)

        linsolve2 = cache.linsolve2

        if needfactor
            linres2 = dolinsolve(
                integrator, linsolve2; A = W2, b = _vec(cubuff1), linu = _vec(dw23))
        else
            linres2 = dolinsolve(
                integrator, linsolve2; A = nothing, b = _vec(cubuff1), linu = _vec(dw23))
        end

        cache.linsolve2 = linres2.cache

        @.. broadcast=false cubuff2=complex(
            fw4 - α2dt * Mw4 + β2dt * Mw5, fw5 - β2dt * Mw4 - α2dt * Mw5)

        linsolve3 = cache.linsolve3

        if needfactor
            linres3 = dolinsolve(
                integrator, linsolve3; A = W3, b = _vec(cubuff2), linu = _vec(dw45))
        else
            linres3 = dolinsolve(
                integrator, linsolve3; A = nothing, b = _vec(cubuff2), linu = _vec(dw45))
        end

        cache.linsolve3 = linres3.cache
        integrator.stats.nsolve += 3
        dw2 = z2
        dw3 = z3
        @.. broadcast=false dw2=real(dw23)
        @.. broadcast=false dw3=imag(dw23)
        dw4 = z4
        dw5 = z5
        @.. broadcast=false dw4=real(dw45)
        @.. broadcast=false dw5=imag(dw45)

        # compute norm of residuals
        iter > 1 && (ndwprev = ndw)
        calculate_residuals!(atmp, dw1, uprev, u, atol, rtol, internalnorm, t)
        ndw1 = internalnorm(atmp, t)
        calculate_residuals!(atmp, dw2, uprev, u, atol, rtol, internalnorm, t)
        ndw2 = internalnorm(atmp, t)
        calculate_residuals!(atmp, dw3, uprev, u, atol, rtol, internalnorm, t)
        ndw3 = internalnorm(atmp, t)
        calculate_residuals!(atmp, dw4, uprev, u, atol, rtol, internalnorm, t)
        ndw4 = internalnorm(atmp, t)
        calculate_residuals!(atmp, dw5, uprev, u, atol, rtol, internalnorm, t)
        ndw5 = internalnorm(atmp, t)
        ndw = ndw1 + ndw2 + ndw3 + ndw4 + ndw5

        # check divergence (not in initial step)

        if iter > 1
            θ = ndw / ndwprev
            (diverge = θ > 1) && (cache.status = Divergence)
            (veryslowconvergence = ndw * θ^(maxiters - iter) > κ * (1 - θ)) &&
                (cache.status = VerySlowConvergence)
            if diverge || veryslowconvergence
                break
            end
        end

        @.. broadcast=false w1=w1 - dw1
        @.. broadcast=false w2=w2 - dw2
        @.. broadcast=false w3=w3 - dw3
        @.. broadcast=false w4=w4 - dw4
        @.. broadcast=false w5=w5 - dw5

        # transform `w` to `z`
        @.. broadcast=false z1=T11 * w1 + T12 * w2 + T13 * w3 + T14 * w4 + T15 * w5
        @.. broadcast=false z2=T21 * w1 + T22 * w2 + T23 * w3 + T24 * w4 + T25 * w5
        @.. broadcast=false z3=T31 * w1 + T32 * w2 + T33 * w3 + T34 * w4 + T35 * w5
        @.. broadcast=false z4=T41 * w1 + T42 * w2 + T43 * w3 + T44 * w4 + T45 * w5
        @.. broadcast=false z5=T51 * w1 + w2 + w4 #= T52=1, T53=0, T54=1, T55=0 =#

        # check stopping criterion

        iter > 1 && (η = θ / (1 - θ))
        if η * ndw < κ && (iter > 1 || iszero(ndw) || !iszero(integrator.success_iter))
            # Newton method converges
            cache.status = η < alg.fast_convergence_cutoff ? FastConvergence :
                           Convergence
            fail_convergence = false
            break
        end
    end
    if fail_convergence
        integrator.force_stepfail = true
        integrator.stats.nnonlinconvfail += 1
        return
    end

    cache.ηold = η
    cache.iter = iter

    @.. broadcast=false u=uprev + z5

    step_limiter!(u, integrator, p, t + dt)

    if adaptive
        utilde = w2
        e1dt, e2dt, e3dt, e4dt, e5dt = e1 / dt, e2 / dt, e3 / dt, e4 / dt, e5 / dt
        @.. broadcast=false tmp=e1dt * z1 + e2dt * z2 + e3dt * z3 + e4dt * z4 + e5dt * z5
        mass_matrix != I && (mul!(w1, mass_matrix, tmp); copyto!(tmp, w1))
        @.. broadcast=false ubuff=integrator.fsalfirst + tmp

        if alg.smooth_est
            linres1 = dolinsolve(integrator, linres1.cache; b = _vec(ubuff),
                linu = _vec(utilde))
            cache.linsolve1 = linres1.cache
            integrator.stats.nsolve += 1
        end

        # RadauIIA5 needs a transformed rtol and atol see
        # https://github.com/luchr/ODEInterface.jl/blob/0bd134a5a358c4bc13e0fb6a90e27e4ee79e0115/src/radau5.f#L399-L421
        calculate_residuals!(atmp, utilde, uprev, u, atol, rtol, internalnorm, t)
        integrator.EEst = internalnorm(atmp, t)

        if !(integrator.EEst < oneunit(integrator.EEst)) && integrator.iter == 1 ||
           integrator.u_modified
            @.. broadcast=false utilde=uprev + utilde
            f(fsallast, utilde, p, t)
            OrdinaryDiffEqCore.increment_nf!(integrator.stats, 1)
            @.. broadcast=false ubuff=fsallast + tmp

            if alg.smooth_est
                linres1 = dolinsolve(integrator, linres1.cache; b = _vec(ubuff),
                    linu = _vec(utilde))
                cache.linsolve1 = linres1.cache
                integrator.stats.nsolve += 1
            end

            calculate_residuals!(atmp, utilde, uprev, u, atol, rtol, internalnorm, t)
            integrator.EEst = internalnorm(atmp, t)
        end
    end

    if integrator.EEst <= oneunit(integrator.EEst)
        cache.dtprev = dt
        if alg.extrapolant != :constant
            @.. cache.cont1 = (z4 - z5) / c4m1 # first derivative on [c4, 1]
            @.. tmp = (z3 - z4) / c3mc4 # first derivative on [c3, c4]
            @.. cache.cont2 = (tmp - cache.cont1) / c3m1 # second derivative on [c3, 1]
            @.. tmp2 = (z2 - z3) / c2mc3 # first derivative on [c2, c3]
            @.. tmp3 = (tmp2 - tmp) / c2mc4 # second derivative on [c2, c4]
            @.. cache.cont3 = (tmp3 - cache.cont2) / c2m1 # third derivative on [c2, 1]
            @.. tmp4 = (z1 - z2) / c1mc2 # first derivative on [c1, c2]
            @.. tmp5 = (tmp4 - tmp2) / c1mc3 # second derivative on [c1, c3]
            @.. tmp6 = (tmp5 - tmp3) / c1mc4 # third derivative on [c1, c4]
            @.. cache.cont4 = (tmp6 - cache.cont3) / c1m1 #fourth derivative on [c1, 1]
            @.. tmp7 = z1 / c1 #first derivative on [0, c1]
            @.. tmp8 = (tmp4 - tmp7) / c2 #second derivative on [0, c2]
            @.. tmp9 = (tmp5 - tmp8) / c3 #third derivative on [0, c3]
            @.. tmp10 = (tmp6 - tmp9) / c4 #fourth derivative on [0,c4]
            @.. cache.cont5 = cache.cont4 - tmp10 #fifth derivative on [0,1]
        end
    end

    f(fsallast, u, p, t + dt)
    OrdinaryDiffEqCore.increment_nf!(integrator.stats, 1)
    return
end

@muladd function perform_step!(integrator, cache::AdaptiveRadauConstantCache,
        repeat_step = false)
    @unpack t, dt, uprev, u, f, p = integrator
    @unpack tabs, num_stages, index = cache
    tab = tabs[index]
    @unpack T, TI, γ, α, β, c, e = tab
    @unpack κ, cont = cache
    @unpack internalnorm, abstol, reltol, adaptive = integrator.opts
    alg = unwrap_alg(integrator, true)
    @unpack maxiters = alg
    mass_matrix = integrator.f.mass_matrix

    # precalculations rtol pow is (num stages + 1)/(2*num stages)
    rtol = @.. broadcast=false reltol^((num_stages + 1) / (num_stages * 2))/10
    atol = @.. broadcast=false rtol*(abstol / reltol)

    γdt, αdt, βdt = γ / dt, α ./ dt, β ./ dt

    J = calc_J(integrator, cache)
    if u isa Number
        LU1 = -γdt * mass_matrix + J
        tmp = -(αdt[1] + βdt[1] * im) * mass_matrix + J
    else
        LU1 = lu(-γdt * mass_matrix + J)
        tmp = lu(-(αdt[1] + βdt[1] * im) * mass_matrix + J)
    end
    LU2 = Vector{typeof(tmp)}(undef, (num_stages - 1) ÷ 2)
    LU2[1] = tmp
    if u isa Number
        for i in 2:((num_stages - 1) ÷ 2)
            LU2[i] = -(αdt[i] + βdt[i] * im) * mass_matrix + J
        end
    else
        for i in 2:((num_stages - 1) ÷ 2)
            LU2[i] = lu(-(αdt[i] + βdt[i] * im) * mass_matrix + J)
        end
    end

    integrator.stats.nw += 1
    z = Vector{typeof(u)}(undef, num_stages)
    w = Vector{typeof(u)}(undef, num_stages)
    if integrator.iter == 1 || integrator.u_modified || alg.extrapolant == :constant
        cache.dtprev = one(cache.dtprev)
        for i in 1:num_stages
            z[i] = @.. map(zero, u)
            w[i] = @.. map(zero, u)
            cache.cont[i] = @.. map(zero, u)
        end
    else
        c_prime = Vector{typeof(dt)}(undef, num_stages) #time stepping
        c_prime[num_stages] = dt / cache.dtprev
        for i in 1:(num_stages - 1)
            c_prime[i] = c[i] * c_prime[num_stages]
        end
        for i in 1:num_stages # collocation polynomial
            z[i] = @.. cont[num_stages - 1] + cont[num_stages] * (c_prime[i] - c[1] + 1)
            j = num_stages - 2
            while j > 0
                z[i] = @.. cont[j] + z[i] * (c_prime[i] - c[num_stages - j] + 1)
                j = j - 1
            end
            z[i] = @.. z[i] * c_prime[i]
        end
        #w = TI*z
        for i in 1:num_stages
            w[i] = @.. zero(u)
            for j in 1:num_stages
                w[i] = @.. w[i] + TI[i, j] * z[j]
            end
        end
    end

    # Newton iteration
    local ndw
    η = max(cache.ηold, eps(eltype(integrator.opts.reltol)))^(0.8)
    fail_convergence = true
    iter = 0
    while iter < maxiters
        iter += 1
        integrator.stats.nnonliniter += 1

        # evaluate function
        #ff = Vector{typeof(u)}(undef, num_stages)
        for i in 1:num_stages
            z[i] = f(uprev + z[i], p, t + c[i] * dt)
        end
        OrdinaryDiffEqCore.increment_nf!(integrator.stats, num_stages)

        #fw = TI * ff
        fw = Vector{typeof(u)}(undef, num_stages)
        for i in 1:num_stages
            fw[i] = @.. zero(u)
            for j in 1:num_stages
                fw[i] = @.. fw[i] + TI[i, j] * z[j]
            end
        end

        #Mw = Vector{typeof(u)}(undef, num_stages)
        if mass_matrix isa UniformScaling # `UniformScaling` doesn't play nicely with broadcast
            for i in 1:num_stages
                z[i] = @.. mass_matrix.λ * w[i] #scaling by eigenvalue
            end
        else
            z = mass_matrix * w #standard multiplication
        end

        rhs = Vector{typeof(u)}(undef, num_stages)
        rhs[1] = @.. fw[1] - γdt * z[1]
        i = 2
        while i <= num_stages #block by block multiplication
            rhs[i] = @.. fw[i] - αdt[i ÷ 2] * z[i] + βdt[i ÷ 2] * z[i + 1]
            rhs[i + 1] = @.. fw[i + 1] - βdt[i ÷ 2] * z[i] - αdt[i ÷ 2] * z[i + 1]
            i += 2
        end

        #dw = Vector{typeof(u)}(undef, num_stages)
        z[1] = _reshape(LU1 \ _vec(rhs[1]), axes(u))
        for i in 2:((num_stages + 1) ÷ 2)
            tmp = _reshape(
                LU2[i - 1] \ _vec(@.. rhs[2 * i - 2] + rhs[2 * i - 1] * im), axes(u))
            z[2 * i - 2] = @.. real(tmp)
            z[2 * i - 1] = @.. imag(tmp)
        end
        integrator.stats.nsolve += (num_stages + 1) ÷ 2

        # compute norm of residuals
        iter > 1 && (ndwprev = ndw)
        ndw = 0.0
        for i in 1:num_stages
            ndw += internalnorm(
                calculate_residuals(z[i], uprev, u, atol, rtol, internalnorm, t), t)
        end

        # check divergence (not in initial step)

        if iter > 1
            θ = ndw / ndwprev
            (diverge = θ > 1) && (cache.status = Divergence)
            (veryslowconvergence = ndw * θ^(maxiters - iter) > κ * (1 - θ)) &&
                (cache.status = VerySlowConvergence)
            if diverge || veryslowconvergence
                break
            end
        end

        for i in 1:num_stages
            w[i] = @.. w[i] - z[i]
        end

        # transform `w` to `z`
        #z = T * w
        for i in 1:(num_stages - 1)
            z[i] = @.. zero(u)
            for j in 1:num_stages
                z[i] = @.. z[i] + T[i, j] * w[j]
            end
        end
        z[num_stages] = @.. T[num_stages, 1] * w[1]
        i = 2
        while i < num_stages
            z[num_stages] = @.. z[num_stages] + w[i]
            i += 2
        end

        # check stopping criterion
        iter > 1 && (η = θ / (1 - θ))
        if η * ndw < κ && (iter > 1 || iszero(ndw) || !iszero(integrator.success_iter))
            # Newton method converges
            cache.status = η < alg.fast_convergence_cutoff ? FastConvergence :
                           Convergence
            fail_convergence = false
            break
        end
    end

    if fail_convergence
        integrator.force_stepfail = true
        integrator.stats.nnonlinconvfail += 1
        return
    end
    cache.ηold = η
    cache.iter = iter

    u = @.. uprev + z[num_stages]

    if adaptive
        tmp = 0
        for i in 1:num_stages
            tmp = @.. tmp + e[i] / dt * z[i]
        end
        mass_matrix != I && (tmp = mass_matrix * tmp)
        #utilde = @.. broadcast=false 1 / γ * dt * integrator.fsalfirst + tmp
        utilde = @.. broadcast=false integrator.fsalfirst+tmp
        if alg.smooth_est
            utilde = _reshape(LU1 \ _vec(utilde), axes(u))
            integrator.stats.nsolve += 1
        end
        atmp = calculate_residuals(utilde, uprev, u, atol, rtol, internalnorm, t)
        integrator.EEst = internalnorm(atmp, t)

        if !(integrator.EEst < oneunit(integrator.EEst)) && integrator.iter == 1 ||
           integrator.u_modified
            f0 = f(uprev .+ utilde, p, t)
            OrdinaryDiffEqCore.increment_nf!(integrator.stats, 1)
            #utilde = @.. broadcast=false 1 / γ * dt * f0 + tmp
            utilde = @.. broadcast=false f0+tmp
            if alg.smooth_est
                utilde = _reshape(LU1 \ _vec(utilde), axes(u))
                integrator.stats.nsolve += 1
            end
            atmp = calculate_residuals(utilde, uprev, u, atol, rtol, internalnorm, t)
            integrator.EEst = internalnorm(atmp, t)
        end
    end

    if integrator.EEst <= oneunit(integrator.EEst)
        cache.dtprev = dt
        if alg.extrapolant != :constant
            derivatives = Matrix{typeof(u)}(undef, num_stages, num_stages)
            derivatives[1, 1] = @.. z[1] / c[1]
            for j in 2:num_stages
                derivatives[1, j] = @.. (z[j - 1] - z[j]) / (c[j - 1] - c[j]) #first derivatives
            end
            for i in 2:num_stages
                derivatives[i, i] = @.. (derivatives[i - 1, i] -
                                         derivatives[i - 1, i - 1]) / c[i]
                for j in (i + 1):num_stages
                    derivatives[i, j] = @.. (derivatives[i - 1, j - 1] -
                                             derivatives[i - 1, j]) / (c[j - i] - c[j]) #all others
                end
            end
            for i in 1:num_stages
                cache.cont[i] = @.. derivatives[i, num_stages]
            end
        end
    end

    integrator.fsallast = f(u, p, t + dt)
    integrator.stats.nf += 1
    integrator.k[1] = integrator.fsalfirst
    integrator.k[2] = integrator.fsallast
    integrator.u = u
    return
end

@muladd function perform_step!(integrator, cache::AdaptiveRadauCache, repeat_step = false)
    @unpack t, dt, uprev, u, f, p, fsallast, fsalfirst = integrator
    @unpack num_stages, tabs, index = cache
    tab = tabs[index]
    @unpack T, TI, γ, α, β, c, e = tab
    @unpack κ, cont, derivatives, z, w, c_prime, αdt, βdt = cache
    @unpack dw1, ubuff, dw2, cubuff, dw = cache
    @unpack ks, k, fw, J, W1, W2 = cache
    @unpack tmp, atmp, jac_config, linsolve1, linsolve2, rtol, atol, step_limiter! = cache
    @unpack internalnorm, abstol, reltol, adaptive = integrator.opts
    alg = unwrap_alg(integrator, true)
    @unpack maxiters = alg
    mass_matrix = integrator.f.mass_matrix

    # precalculations
    γdt = γ / dt
    for i in 1:((num_stages - 1) ÷ 2)
        αdt[i] = α[i] / dt
        βdt[i] = β[i] / dt
    end

    if integrator.opts.adaptive
        @unpack abstol, reltol = integrator.opts
        if reltol isa Number
            cache.rtol = reltol^((num_stages + 1) / (2 * num_stages)) / 10
            cache.atol = cache.rtol * (abstol / reltol)
        else
            @.. cache.rtol=reltol^((num_stages + 1) / (2 * num_stages)) / 10
            @.. cache.atol=cache.rtol * (abstol / reltol)
        end
    end

    (new_jac = do_newJ(integrator, alg, cache, repeat_step)) &&
        (calc_J!(J, integrator, cache); cache.W_γdt = dt)
    if (new_W = do_newW(integrator, alg, new_jac, cache.W_γdt))
        @inbounds for II in CartesianIndices(J)
            W1[II] = -γdt * mass_matrix[Tuple(II)...] + J[II]
        end
        if !isthreaded(alg.threading)
            @inbounds for II in CartesianIndices(J)
                for i in 1:((num_stages - 1) ÷ 2)
                    W2[i][II] = -(αdt[i] + βdt[i] * im) * mass_matrix[Tuple(II)...] + J[II]
                end
            end
        else
            let W1 = W1, W2 = W2, γdt = γdt, αdt = αdt, βdt = βdt,
                mass_matrix = mass_matrix,
                num_stages = num_stages, J = J

                @inbounds @threaded alg.threading for i in 1:((num_stages - 1) ÷ 2)
                    for II in CartesianIndices(J)
                        W2[i][II] = -(αdt[i] + βdt[i] * im) * mass_matrix[Tuple(II)...] +
                                    J[II]
                    end
                end
            end
        end
        integrator.stats.nw += 1
    end

    # TODO better initial guess
    if integrator.iter == 1 || integrator.u_modified || alg.extrapolant == :constant
        cache.dtprev = one(cache.dtprev)
        for i in 1:num_stages
            @.. z[i] = map(zero, u)
            @.. w[i] = map(zero, u)
            @.. cache.cont[i] = map(zero, u)
        end
    else
        c_prime[num_stages] = dt / cache.dtprev
        for i in 1:(num_stages - 1)
            c_prime[i] = c[i] * c_prime[num_stages]
        end
        for i in 1:num_stages # collocation polynomial
            @.. z[i] = cont[num_stages] * (c_prime[i] - c[1] + 1) + cont[num_stages - 1]
            j = num_stages - 2
            while j > 0
                @.. z[i] *= (c_prime[i] - c[num_stages - j] + 1)
                @.. z[i] += cont[j]
                j = j - 1
            end
            @.. z[i] *= c_prime[i]
        end
        #mul!(w, TI, z)
        for i in 1:num_stages
            @.. w[i] = zero(u)
            for j in 1:num_stages
                @.. w[i] += TI[i, j] * z[j]
            end
        end
    end

    # Newton iteration
    local ndw
    η = max(cache.ηold, eps(eltype(integrator.opts.reltol)))^(0.8)
    fail_convergence = true
    iter = 0
    while iter < maxiters
        iter += 1
        integrator.stats.nnonliniter += 1

        # evaluate function
        ks[1] = fsallast
        for i in 1:num_stages
            @.. tmp = uprev + z[i]
            f(ks[i], tmp, p, t + c[i] * dt)
        end
        OrdinaryDiffEqCore.increment_nf!(integrator.stats, num_stages)

        #mul!(fw, TI, ks)
        for i in 1:num_stages
            @.. fw[i] = zero(u)
            for j in 1:num_stages
                @.. fw[i] += TI[i, j] * ks[j]
            end
        end

        if mass_matrix === I
            Mw = w
        elseif mass_matrix isa UniformScaling
            for i in 1:num_stages
                mul!(z[i], mass_matrix.λ, w[i])
            end
            Mw = z
        else
            for i in 1:num_stages
                mul!(z[i], mass_matrix, w[i])
            end
            Mw = z
        end

        @.. ubuff = fw[1] - γdt * Mw[1]
        needfactor = iter == 1 && new_W

        if needfactor
            cache.linsolve1 = dolinsolve(
                integrator, linsolve1; A = W1, b = _vec(ubuff), linu = _vec(dw1)).cache
        else
            cache.linsolve1 = dolinsolve(
                integrator, linsolve1; A = nothing, b = _vec(ubuff), linu = _vec(dw1)).cache
        end

        if !isthreaded(alg.threading)
            for i in 1:((num_stages - 1) ÷ 2)
                @.. cubuff[i] = complex(
                    fw[2 * i] - αdt[i] * Mw[2 * i] + βdt[i] * Mw[2 * i + 1],
                    fw[2 * i + 1] - βdt[i] * Mw[2 * i] - αdt[i] * Mw[2 * i + 1])
                if needfactor
                    cache.linsolve2[i] = dolinsolve(integrator, linsolve2[i]; A = W2[i],
                        b = _vec(cubuff[i]), linu = _vec(dw2[i])).cache
                else
                    cache.linsolve2[i] = dolinsolve(integrator, linsolve2[i]; A = nothing,
                        b = _vec(cubuff[i]), linu = _vec(dw2[i])).cache
                end
            end
        else
            let integrator = integrator, linsolve2 = linsolve2, fw = fw, αdt = αdt,
                βdt = βdt, Mw = Mw, W1 = W1, W2 = W2,
                cubuff = cubuff, dw2 = dw2, needfactor = needfactor

                @threaded alg.threading for i in 1:((num_stages - 1) ÷ 2)
                    #@show i == Threads.threadid()
                    @.. cubuff[i] = complex(
                        fw[2 * i] - αdt[i] * Mw[2 * i] + βdt[i] * Mw[2 * i + 1],
                        fw[2 * i + 1] - βdt[i] * Mw[2 * i] - αdt[i] * Mw[2 * i + 1])
                    if needfactor
                        cache.linsolve2[i] = dolinsolve(
                            integrator, linsolve2[i]; A = W2[i],
                            b = _vec(cubuff[i]), linu = _vec(dw2[i])).cache
                    else
                        cache.linsolve2[i] = dolinsolve(
                            integrator, linsolve2[i]; A = nothing,
                            b = _vec(cubuff[i]), linu = _vec(dw2[i])).cache
                    end
                end
            end
        end

        integrator.stats.nsolve += (num_stages + 1) / 2

        for i in 1:((num_stages - 1) ÷ 2)
            @.. dw[2 * i - 1] = real(dw2[i])
            @.. dw[2 * i] = imag(dw2[i])
        end

        # compute norm of residuals
        iter > 1 && (ndwprev = ndw)
        calculate_residuals!(atmp, dw1, uprev, u, atol, rtol, internalnorm, t)
        ndw = internalnorm(atmp, t)
        for i in 2:num_stages
            calculate_residuals!(atmp, dw[i - 1], uprev, u, atol, rtol, internalnorm, t)
            ndw += internalnorm(atmp, t)
        end

        # check divergence (not in initial step)

        if iter > 1
            θ = ndw / ndwprev
            (diverge = θ > 1) && (cache.status = Divergence)
            (veryslowconvergence = ndw * θ^(maxiters - iter) > κ * (1 - θ)) &&
                (cache.status = VerySlowConvergence)
            if diverge || veryslowconvergence
                break
            end
        end

        @.. w[1] = w[1] - dw1
        for i in 2:num_stages
            @.. w[i] = w[i] - dw[i - 1]
        end

        # transform `w` to `z`
        #mul!(z, T, w)
        for i in 1:(num_stages - 1)
            @.. z[i] = zero(u)
            for j in 1:num_stages
                @.. z[i] += T[i, j] * w[j]
            end
        end
        @.. z[num_stages] = T[num_stages, 1] * w[1]
        i = 2
        while i < num_stages
            @.. z[num_stages] += w[i]
            i += 2
        end

        # check stopping criterion
        iter > 1 && (η = θ / (1 - θ))
        if η * ndw < κ && (iter > 1 || iszero(ndw) || !iszero(integrator.success_iter))
            # Newton method converges
            cache.status = η < alg.fast_convergence_cutoff ? FastConvergence :
                           Convergence
            fail_convergence = false
            break
        end
    end
    if fail_convergence
        integrator.force_stepfail = true
        integrator.stats.nnonlinconvfail += 1
        return
    end

    cache.ηold = η
    cache.iter = iter

    @.. broadcast=false u=uprev + z[num_stages]

    step_limiter!(u, integrator, p, t + dt)

    if adaptive
        utilde = w[2]
        @.. tmp = 0
        for i in 1:num_stages
            @.. tmp += e[i] / dt * z[i]
        end
        mass_matrix != I && (mul!(w[1], mass_matrix, tmp); copyto!(tmp, w[1]))
        #@.. ubuff=1 / γ * dt * integrator.fsalfirst + tmp
        @.. broadcast=false ubuff=integrator.fsalfirst + tmp

        if alg.smooth_est
            cache.linsolve1 = dolinsolve(integrator, linsolve1; b = _vec(ubuff),
                linu = _vec(utilde)).cache
            integrator.stats.nsolve += 1
        end

        # RadauIIA5 needs a transformed rtol and atol see
        # https://github.com/luchr/ODEInterface.jl/blob/0bd134a5a358c4bc13e0fb6a90e27e4ee79e0115/src/radau5.f#L399-L421
        calculate_residuals!(atmp, utilde, uprev, u, atol, rtol, internalnorm, t)
        integrator.EEst = internalnorm(atmp, t)

        if !(integrator.EEst < oneunit(integrator.EEst)) && integrator.iter == 1 ||
           integrator.u_modified
            @.. broadcast=false utilde=uprev + utilde
            f(fsallast, utilde, p, t)
            OrdinaryDiffEqCore.increment_nf!(integrator.stats, 1)
            #@.. broadcast=false ubuff = 1 / γ * dt * fsallast + tmp
            @.. broadcast=false ubuff=fsallast + tmp

            if alg.smooth_est
                cache.linsolve1 = dolinsolve(integrator, linsolve1; b = _vec(ubuff),
                    linu = _vec(utilde)).cache
                integrator.stats.nsolve += 1
            end

            calculate_residuals!(atmp, utilde, uprev, u, atol, rtol, internalnorm, t)
            integrator.EEst = internalnorm(atmp, t)
        end
    end

    if integrator.EEst <= oneunit(integrator.EEst)
        cache.dtprev = dt
        if alg.extrapolant != :constant
            @.. derivatives[1, 1] = z[1] / c[1]
            for j in 2:num_stages
                @.. derivatives[1, j] = (z[j - 1] - z[j]) / (c[j - 1] - c[j]) #first derivatives
            end
            for i in 2:num_stages
                @.. derivatives[i, i] = (derivatives[i - 1, i] -
                                         derivatives[i - 1, i - 1]) / c[i]
                for j in (i + 1):num_stages
                    @.. derivatives[i, j] = (derivatives[i - 1, j - 1] -
                                             derivatives[i - 1, j]) / (c[j - i] - c[j]) #all others
                end
            end
            for i in 1:num_stages
                @.. cache.cont[i] = derivatives[i, num_stages]
            end
        end
    end

    f(fsallast, u, p, t + dt)
    integrator.stats.nf += 1
    return
end<|MERGE_RESOLUTION|>--- conflicted
+++ resolved
@@ -26,13 +26,8 @@
     return !smallstepchange
 end
 
-<<<<<<< HEAD
-function initialize!(integrator,
-        cache::Union{RadauIIA3ConstantCache, RadauIIA5ConstantCache,
-            RadauIIA9ConstantCache, AdaptiveRadauConstantCache})
-=======
+
 function initialize!(integrator, cache::Union{RadauIIA3ConstantCache, RadauIIA5ConstantCache, RadauIIA9ConstantCache, AdaptiveRadauConstantCache})
->>>>>>> 388f6f5a
     integrator.kshortsize = 2
     integrator.k = typeof(integrator.k)(undef, integrator.kshortsize)
     integrator.fsalfirst = integrator.f(integrator.uprev, integrator.p, integrator.t) # Pre-start fsal
