struct RadauIIA3Tableau{T, T2}
    T11::T
    T12::T
    T21::T
    T22::T
    TI11::T
    TI12::T
    TI21::T
    TI22::T
    c1::T2
    c2::T2
    α::T
    β::T
    e1::T
    e2::T
end

function RadauIIA3Tableau(T, T2)
    T11 = T(0.10540925533894596)
    T12 = T(-0.29814239699997197)
    T21 = T(0.9486832980505138)
    T22 = T(0.0)
    TI11 = T(0.0)
    TI12 = T(1.0540925533894598)
    TI21 = T(-3.3541019662496843)
    TI22 = T(0.3726779962499649)
    c1 = T2(1 / 3)
    c2 = T2(1.0)
    α = T(2.0)
    β = T(-sqrt(2))
    e1 = T(1 / 4)
    e2 = T(-1 / 4)
    RadauIIA3Tableau{T, T2}(T11, T12, T21, T22,
        TI11, TI12, TI21, TI22,
        c1, c2, α, β, e1, e2)
end

struct RadauIIA5Tableau{T, T2}
    T11::T
    T12::T
    T13::T
    T21::T
    T22::T
    T23::T
    T31::T
    #T32::T
    #T33::T
    TI11::T
    TI12::T
    TI13::T
    TI21::T
    TI22::T
    TI23::T
    TI31::T
    TI32::T
    TI33::T
    c1::T2
    c2::T2
    #c3::T2
    γ::T
    α::T
    β::T
    e1::T
    e2::T
    e3::T
end

# inv(T) * inv(A) * T = [γ  0  0
#                        0  α -β
#                        0  β  α]
function RadauIIA5Tableau(T, T2)
    T11 = convert(T, 9.1232394870892942792e-02)
    T12 = convert(T, -0.14125529502095420843e0)
    T13 = convert(T, -3.0029194105147424492e-02)
    T21 = convert(T, 0.24171793270710701896e0)
    T22 = convert(T, 0.20412935229379993199e0)
    T23 = convert(T, 0.38294211275726193779e0)
    T31 = convert(T, 0.96604818261509293619e0)
    TI11 = convert(T, 4.3255798900631553510e0)
    TI12 = convert(T, 0.33919925181580986954e0)
    TI13 = convert(T, 0.54177053993587487119e0)
    TI21 = convert(T, -4.1787185915519047273e0)
    TI22 = convert(T, -0.32768282076106238708e0)
    TI23 = convert(T, 0.47662355450055045196e0)
    TI31 = convert(T, -0.50287263494578687595e0)
    TI32 = convert(T, 2.5719269498556054292e0)
    TI33 = convert(T, -0.59603920482822492497e0)

    sqrt6 = sqrt(6)

    c1 = convert(T2, (4 - sqrt6) / 10)
    c2 = convert(T2, (4 + sqrt6) / 10)

    cbrt9 = cbrt(9)

    γ′ = convert(T, (6.0 + cbrt9 * (cbrt9 - 1)) / 30) # eigval of `A`
    α′ = convert(T, (12.0 - cbrt9 * (cbrt9 - 1)) / 60) # eigval of `A`
    β′ = convert(T, cbrt9 * (cbrt9 + 1) * sqrt(3) / 60) # eigval of `A`
    scale = α′^2 + β′^2
    γ = inv(γ′)  # eigval of `inv(A)`
    α = α′ / scale # eigval of `inv(A)`
    β = β′ / scale # eigval of `inv(A)`

    e1 = convert(T, -(13 + 7 * sqrt6) / 3)
    e2 = convert(T, (-13 + 7 * sqrt6) / 3)
    e3 = convert(T, -1 / 3)
    RadauIIA5Tableau{T, T2}(T11, T12, T13, T21, T22, T23, T31, #= T33 = 0 =#
        TI11, TI12, TI13, TI21, TI22, TI23, TI31, TI32, TI33,
        c1, c2, #= c3 = 1 =#
        γ, α, β,
        e1, e2, e3)
end

struct RadauIIA9Tableau{T, T2}
    T11::T
    T12::T
    T13::T
    T14::T
    T15::T
    T21::T
    T22::T
    T23::T
    T24::T
    T25::T
    T31::T
    T32::T
    T33::T
    T34::T
    T35::T
    T41::T
    T42::T
    T43::T
    T44::T
    T45::T
    T51::T
    #T52::T
    #T53::T
    #T54::T
    #T55::T
    TI11::T
    TI12::T
    TI13::T
    TI14::T
    TI15::T
    TI21::T
    TI22::T
    TI23::T
    TI24::T
    TI25::T
    TI31::T
    TI32::T
    TI33::T
    TI34::T
    TI35::T
    TI41::T
    TI42::T
    TI43::T
    TI44::T
    TI45::T
    TI51::T
    TI52::T
    TI53::T
    TI54::T
    TI55::T
    c1::T2
    c2::T2
    c3::T2
    c4::T2
    γ::T
    α1::T
    β1::T
    α2::T
    β2::T
    e1::T
    e2::T
    e3::T
    e4::T
    e5::T
end

function RadauIIA9Tableau(T, T2)
    T11 = convert(T, -1.251758622050104589014e-2)
    T12 = convert(T, -1.024204781790882707009e-2)
    T13 = convert(T, 4.767387729029572386318e-2)
    T14 = convert(T, -1.147851525522951470794e-2)
    T15 = convert(T, -1.401985889287541028108e-2)
    T21 = convert(T, -1.491670151895382429004e-3)
    T22 = convert(T, 5.017286451737105816299e-2)
    T23 = convert(T, -9.433181918161143698066e-2)
    T24 = convert(T, -7.668830749180162885157e-3)
    T25 = convert(T, 2.470857842651852681253e-2)
    T31 = convert(T, -7.298187638808714862266e-2)
    T32 = convert(T, -2.305395340434179467214e-1)
    T33 = convert(T, 1.027030453801258997922e-1)
    T34 = convert(T, 1.939846399882895091122e-2)
    T35 = convert(T, 8.180035370375117083639e-2)
    T41 = convert(T, -3.800914400035681041264e-1)
    T42 = convert(T, 3.778939022488612495439e-1)
    T43 = convert(T, 4.667441303324943592896e-1)
    T44 = convert(T, 4.076011712801990666217e-1)
    T45 = convert(T, 1.996824278868025259365e-1)
    T51 = convert(T, -9.219789736812104884883e-1)
    #T52 = convert(T, 1.000000000000000000000e0)
    #T53 = convert(T, 0.0000000000000000000000e0)
    #T54 = convert(T, 1.000000000000000000000e0)
    #T55 = convert(T, 0.0000000000000000000000e0)
    TI11 = convert(T, -3.004156772154440162771e1)
    TI12 = convert(T, -1.386510785627141316518e1)
    TI13 = convert(T, -3.480002774795185561828e0)
    TI14 = convert(T, 1.032008797825263422771e0)
    TI15 = convert(T, -8.043030450739899174753e-1)
    TI21 = convert(T, 5.344186437834911598895e0)
    TI22 = convert(T, 4.593615567759161004454e0)
    TI23 = convert(T, -3.036360323459424298646e0)
    TI24 = convert(T, 1.050660190231458863860e0)
    TI25 = convert(T, -2.727786118642962705386e-1)
    TI31 = convert(T, 3.748059807439804860051e0)
    TI32 = convert(T, -3.984965736343884667252e0)
    TI33 = convert(T, -1.044415641608018792942e0)
    TI34 = convert(T, 1.184098568137948487231e0)
    TI35 = convert(T, -4.499177701567803688988e-1)
    TI41 = convert(T, -3.304188021351900000806e1)
    TI42 = convert(T, -1.737695347906356701945e1)
    TI43 = convert(T, -1.721290632540055611515e-1)
    TI44 = convert(T, -9.916977798254264258817e-2)
    TI45 = convert(T, 5.312281158383066671849e-1)
    TI51 = convert(T, -8.611443979875291977700e0)
    TI52 = convert(T, 9.699991409528808231336e0)
    TI53 = convert(T, 1.914728639696874284851e0)
    TI54 = convert(T, 2.418692006084940026427e0)
    TI55 = convert(T, -1.047463487935337418694e0)

    c1 = convert(T2, 5.710419611451768219312e-2)
    c2 = convert(T2, 2.768430136381238276800e-1)
    c3 = convert(T2, 5.835904323689168200567e-1)
    c4 = convert(T2, 8.602401356562194478479e-1)
    #= c5 = convert(T2, 1) =#

    γ = convert(T, 6.286704751729276645173e0)
    α1 = convert(T, 3.655694325463572258243e0)
    β1 = convert(T, 6.543736899360077294021e0)
    α2 = convert(T, 5.700953298671789419170e0)
    β2 = convert(T, 3.210265600308549888425e0)

    e1 = convert(T, -2.778093394406463730479e1)
    e2 = convert(T, 3.641478498049213152712e0)
    e3 = convert(T, -1.252547721169118720491e0)
    e4 = convert(T, 5.920031671845428725662e-1)
    e5 = convert(T, -2.000000000000000000000e-1)

    RadauIIA9Tableau{T, T2}(T11, T12, T13, T14, T15,
        T21, T22, T23, T24, T25, T31, T32, T33, T34, T35,
        T41, T42, T43, T44, T45, T51, #=T52, T53, T54, T55=#
        TI11, TI12, TI13, TI14, TI15, TI21, TI22, TI23, TI24, TI25,
        TI31, TI32, TI33, TI34, TI35, TI41, TI42, TI43, TI44, TI45,
        TI51, TI52, TI53, TI54, TI55,
        c1, c2, c3, c4, #= c5 = 1 =#
        γ, α1, β1, α2, β2,
        e1, e2, e3, e4, e5)
end

struct RadauIIATableau{T1, T2}
    T::Matrix{T1}
    TI::Matrix{T1}
    c::Vector{T2}
    γ::T1
    α::Vector{T1}
    β::Vector{T1}
    e::Vector{T1}
end

import LinearAlgebra: eigen
import FastGaussQuadrature: gaussradau

function RadauIIATableau{T1, T2}(tab::RadauIIATableau{T1, T2}) where {T1, T2}
    RadauIIATableau{T1, T2}(tab.T, tab.TI, tab.c, tab.γ, tab.α, tab.β, tab.e)
end

function RadauIIATableau(T1, T2, num_stages::Int)
    tab = get(RadauIIATableauCache, (T1, T2, num_stages)) do
        tab = generateRadauTableau(T1, T2, num_stages)
        RadauIIATableauCache[T1, T2, num_stages] = tab
        tab
    end
    return RadauIIATableau{T1, T2}(tab)
end

function generateRadauTableau(T1, T2, num_stages::Int)
    c = reverse!(1 .- gaussradau(num_stages, T1)[1]) ./ 2
    if T1 == T2
        c2 = c
    else
        c2 = reverse!(1 .- gaussradau(num_stages, T2)[1]) ./ 2
    end

    c_powers = Matrix{T1}(undef, num_stages, num_stages)
    for i in 1:num_stages
        c_powers[i, 1] = 1
        for j in 2:num_stages
            c_powers[i, j] = c[i] * c_powers[i, j - 1]
        end
    end
    c_q = Matrix{T1}(undef, num_stages, num_stages)
    for i in 1:num_stages
        for j in 1:num_stages
            c_q[i, j] = c_powers[i, j] * c[i] / j
        end
    end
    a = c_q / c_powers

    local eigval, eigvec
    try
        eigval, eigvec = eigen(a)
    catch
        throw(ArgumentError("Solving ODEs with AdaptiveRadau with $T1 eltype and max_order >=17 requires loading GenericSchur.jl"))
    end
    # α, β, and γ come from eigvals(inv(a)) which are equal to inv.(eivals(a))
    eigval .= inv.(eigval)
    α = [real(eigval[i]) for i in 1:2:(num_stages - 1)]
    β = [imag(eigval[i]) for i in 1:2:(num_stages - 1)]
    γ = real(eigval[num_stages])

    T = Matrix{T1}(undef, num_stages, num_stages)
    @views for i in 2:2:num_stages
        T[:, i] .= real.(eigvec[:, i] ./ eigvec[num_stages, i])
        T[:, i + 1] .= imag.(eigvec[:, i] ./ eigvec[num_stages, i])
    end
    @views T[:, 1] .= real.(eigvec[:, num_stages])
    TI = inv(T)
<<<<<<< HEAD
    # TODO: figure out why all the order conditions are the same
    A = c_powers' ./ (1:num_stages)
    # TODO: figure out why these are the right b
    b = vcat(-(num_stages)^2, -0.5, zeros(num_stages - 2))
=======
    A = c_powers'./(1:num_stages)
    b = vcat(-(num_stages)^2, -.5, zeros(num_stages - 2))
>>>>>>> 388f6f5a
    e = A \ b
    tab = RadauIIATableau{T1, T2}(T, TI, c2, γ, α, β, e)
end

const RadauIIATableauCache = Dict{
    Tuple{Type, Type, Int}, RadauIIATableau{T1, T2} where {T1, T2}}(
    (Float64, Float64, 3) => generateRadauTableau(Float64, Float64, 3),
    (Float64, Float64, 5) => generateRadauTableau(Float64, Float64, 5),
    (Float64, Float64, 7) => generateRadauTableau(Float64, Float64, 7))<|MERGE_RESOLUTION|>--- conflicted
+++ resolved
@@ -327,15 +327,8 @@
     end
     @views T[:, 1] .= real.(eigvec[:, num_stages])
     TI = inv(T)
-<<<<<<< HEAD
-    # TODO: figure out why all the order conditions are the same
-    A = c_powers' ./ (1:num_stages)
-    # TODO: figure out why these are the right b
-    b = vcat(-(num_stages)^2, -0.5, zeros(num_stages - 2))
-=======
     A = c_powers'./(1:num_stages)
     b = vcat(-(num_stages)^2, -.5, zeros(num_stages - 2))
->>>>>>> 388f6f5a
     e = A \ b
     tab = RadauIIATableau{T1, T2}(T, TI, c2, γ, α, β, e)
 end
